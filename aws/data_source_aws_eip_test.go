--- conflicted
+++ resolved
@@ -9,15 +9,6 @@
 	"github.com/hashicorp/terraform/terraform"
 )
 
-<<<<<<< HEAD
-func TestAccDataSourceAwsEip_basic(t *testing.T) {
-	resource.ParallelTest(t, resource.TestCase{
-		PreCheck:  func() { testAccPreCheck(t) },
-		Providers: testAccProviders,
-		Steps: []resource.TestStep{
-			{
-				Config: testAccDataSourceAwsEipConfig,
-=======
 func TestAccDataSourceAwsEip_classic(t *testing.T) {
 	resource.Test(t, resource.TestCase{
 		PreCheck:  func() { testAccPreCheck(t) },
@@ -25,7 +16,6 @@
 		Steps: []resource.TestStep{
 			resource.TestStep{
 				Config: testAccDataSourceAwsEipClassicConfig,
->>>>>>> 10f42ab5
 				Check: resource.ComposeTestCheckFunc(
 					testAccDataSourceAwsEipCheck("data.aws_eip.test_classic", "aws_eip.test_classic"),
 				),
@@ -99,7 +89,6 @@
 	}
 }
 
-<<<<<<< HEAD
 func TestAccDataSourceAwsEip_tags(t *testing.T) {
 	rInt := acctest.RandInt()
 	resource.Test(t, resource.TestCase{
@@ -109,15 +98,13 @@
 			resource.TestStep{
 				Config: testAccDataSourceAwsEip_tags_config(rInt),
 				Check: resource.ComposeTestCheckFunc(
-					testAccDataSourceAwsEipCheck("data.aws_eip.by_tag"),
+					testAccDataSourceAwsEipCheck("data.aws_eip.by_tag", "aws_eip.test"),
 				),
 			},
 		},
 	})
 }
 
-const testAccDataSourceAwsEipConfig = `
-=======
 const testAccDataSourceAwsEipClassicConfig = `
 provider "aws" {
   region = "us-west-2"
@@ -150,7 +137,6 @@
 `
 
 const testAccDataSourceAwsEipFilterConfig = `
->>>>>>> 10f42ab5
 provider "aws" {
   region = "us-west-2"
 }
