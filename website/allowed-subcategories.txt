
ACM PCA (Certificate Manager Private Certificate Authority)
ACM (Certificate Manager)
API Gateway
API Gateway V2
IAM Access Analyzer
Account Management
Amplify
AppConfig
AppIntegrations
App Mesh
App Runner
AppSync
AppStream 2.0
Application Auto Scaling
Athena
Audit Manager
Auto Scaling
Auto Scaling Plans
AMP (Managed Prometheus)
Backup
Batch
Web Services Budgets
Chime
Cloud9
Cloud Control API
CloudFormation
CloudFront
CloudHSM
CloudSearch
CloudTrail
CloudWatch
CloudWatch RUM
CodeArtifact
CodeBuild
CodeCommit
CodeDeploy
CodePipeline
CodeStar Connections
CodeStar Notifications
Cognito
Config
Connect
Cost and Usage Report
Data Exchange
DLM (Data Lifecycle Manager)
Data Pipeline
DataSync
DMS (Database Migration)
Detective
Device Farm
Direct Connect
DS (Directory Service)
DocDB (DocumentDB)
DynamoDB Accelerator (DAX)
DynamoDB
EC2
ECR (Elastic Container Registry)
ECR Public
ECS (Elastic Container)
EKS (Elastic Kubernetes)
EFS (Elastic File System)
ElastiCache
Elastic Beanstalk
ELB Classic
EMR
ELB (Elastic Load Balancing)
EMR Containers
Elastic Transcoder
Elasticsearch
EventBridge
EventBridge Schemas
FMS (Firewall Manager)
FSx
GameLift
S3 Glacier
Global Accelerator
Glue
Managed Grafana
GuardDuty
IAM (Identity & Access Management)
EC2 Image Builder
SSO Identity Store
Inspector
Keyspaces (for Apache Cassandra)
IoT Core
Kinesis
Kinesis Analytics
Kinesis Analytics V2
Kinesis Firehose
Kinesis Video
KMS (Key Management)
Lake Formation
Lambda
Lex Model Building
License Manager
Lightsail
Location
MQ
Macie
Macie Classic
Managed Streaming for Kafka
Kafka Connect (MSK Connect)
Elemental MediaConvert
Elemental MediaStore
<<<<<<< HEAD
Elemental MediaPackage
MemoryDB for Redis
=======
>>>>>>> 88098111
MWAA (Managed Workflows for Apache Airflow)
MemoryDB for Redis
Neptune
Network Firewall
Network Manager
OpenSearch
OpsWorks
Organizations
Outposts
Pinpoint
QLDB (Quantum Ledger Database)
Pricing Calculator
QuickSight
RDS (Relational Database)
RAM (Resource Access Manager)
Redshift
Resource Groups
Resource Groups Tagging
Route53 Domains
Route 53 Recovery Readiness
Route 53 Recovery Control Config
Route53 Resolver
Route 53
S3 (Simple Storage)
S3 Control
SES (Simple Email)
SNS (Simple Notification)
S3 on Outposts
SQS
SSM (Systems Manager)
SSO Admin
SWF (Simple Workflow)
Sagemaker
Secrets Manager
Security Hub
Serverless Application Repository
Service Catalog
Cloud Map
Service Quotas
Shield
SDB (SimpleDB)
Signer
SFN (Step Functions)
Storage Gateway
CloudWatch Synthetics
Timestream Write
Transfer Family
VPC
WAF Classic Regional
WAF
WAF Classic
WorkLink
WorkMail
WorkSpaces
X-Ray<|MERGE_RESOLUTION|>--- conflicted
+++ resolved
@@ -103,11 +103,8 @@
 Kafka Connect (MSK Connect)
 Elemental MediaConvert
 Elemental MediaStore
-<<<<<<< HEAD
 Elemental MediaPackage
 MemoryDB for Redis
-=======
->>>>>>> 88098111
 MWAA (Managed Workflows for Apache Airflow)
 MemoryDB for Redis
 Neptune
