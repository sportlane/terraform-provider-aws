---
subcategory: "EventBridge"
layout: "aws"
page_title: "AWS: aws_cloudwatch_event_target"
description: |-
  Provides an EventBridge Target resource.
---

# Resource: aws_cloudwatch_event_target

Provides an EventBridge Target resource.

~> **Note:** EventBridge was formerly known as CloudWatch Events. The functionality is identical.

## Example Usage

### Kinesis Usage

```terraform
resource "aws_cloudwatch_event_target" "yada" {
  target_id = "Yada"
  rule      = aws_cloudwatch_event_rule.console.name
  arn       = aws_kinesis_stream.test_stream.arn

  run_command_targets {
    key    = "tag:Name"
    values = ["FooBar"]
  }

  run_command_targets {
    key    = "InstanceIds"
    values = ["i-162058cd308bffec2"]
  }
}

resource "aws_cloudwatch_event_rule" "console" {
  name        = "capture-ec2-scaling-events"
  description = "Capture all EC2 scaling events"

  event_pattern = jsonencode({
    source = [
      "aws.autoscaling"
    ]

    detail-type = [
      "EC2 Instance Launch Successful",
      "EC2 Instance Terminate Successful",
      "EC2 Instance Launch Unsuccessful",
      "EC2 Instance Terminate Unsuccessful"
    ]
  })
}

resource "aws_kinesis_stream" "test_stream" {
  name        = "terraform-kinesis-test"
  shard_count = 1
}
```

### SSM Document Usage

```terraform
data "aws_iam_policy_document" "ssm_lifecycle_trust" {
  statement {
    actions = ["sts:AssumeRole"]

    principals {
      type        = "Service"
      identifiers = ["events.amazonaws.com"]
    }
  }
}

data "aws_iam_policy_document" "ssm_lifecycle" {
  statement {
    effect    = "Allow"
    actions   = ["ssm:SendCommand"]
    resources = ["arn:aws:ec2:eu-west-1:1234567890:instance/*"]

    condition {
      test     = "StringEquals"
      variable = "ec2:ResourceTag/Terminate"
      values   = ["*"]
    }
  }

  statement {
    effect    = "Allow"
    actions   = ["ssm:SendCommand"]
    resources = [aws_ssm_document.stop_instance.arn]
  }
}

resource "aws_iam_role" "ssm_lifecycle" {
  name               = "SSMLifecycle"
  assume_role_policy = data.aws_iam_policy_document.ssm_lifecycle_trust.json
}

resource "aws_iam_policy" "ssm_lifecycle" {
  name   = "SSMLifecycle"
  policy = data.aws_iam_policy_document.ssm_lifecycle.json
}

resource "aws_iam_role_policy_attachment" "ssm_lifecycle" {
  policy_arn = aws_iam_policy.ssm_lifecycle.arn
  role       = aws_iam_role.ssm_lifecycle.name
}

resource "aws_ssm_document" "stop_instance" {
  name          = "stop_instance"
  document_type = "Command"

  content = jsonencode({
    schemaVersion = "1.2"
    description   = "Stop an instance"
    parameters    = {}
    runtimeConfig = {
      "aws:runShellScript" = {
        properties = [
          {
            id         = "0.aws:runShellScript"
            runCommand = ["halt"]
          }
        ]
      }
    }
  })
}

resource "aws_cloudwatch_event_rule" "stop_instances" {
  name                = "StopInstance"
  description         = "Stop instances nightly"
  schedule_expression = "cron(0 0 * * ? *)"
}

resource "aws_cloudwatch_event_target" "stop_instances" {
  target_id = "StopInstance"
  arn       = aws_ssm_document.stop_instance.arn
  rule      = aws_cloudwatch_event_rule.stop_instances.name
  role_arn  = aws_iam_role.ssm_lifecycle.arn

  run_command_targets {
    key    = "tag:Terminate"
    values = ["midnight"]
  }
}
```

### RunCommand Usage

```terraform
resource "aws_cloudwatch_event_rule" "stop_instances" {
  name                = "StopInstance"
  description         = "Stop instances nightly"
  schedule_expression = "cron(0 0 * * ? *)"
}

resource "aws_cloudwatch_event_target" "stop_instances" {
  target_id = "StopInstance"
  arn       = "arn:aws:ssm:${var.aws_region}::document/AWS-RunShellScript"
  input     = "{\"commands\":[\"halt\"]}"
  rule      = aws_cloudwatch_event_rule.stop_instances.name
  role_arn  = aws_iam_role.ssm_lifecycle.arn

  run_command_targets {
    key    = "tag:Terminate"
    values = ["midnight"]
  }
}
```

### ECS Run Task with Role and Task Override Usage

```terraform
data "aws_iam_policy_document" "assume_role" {
  statement {
    effect = "Allow"

    principals {
      type        = "Service"
      identifiers = ["events.amazonaws.com"]
    }

    actions = ["sts:AssumeRole"]
  }
}

resource "aws_iam_role" "ecs_events" {
  name               = "ecs_events"
  assume_role_policy = data.aws_iam_policy_document.assume_role.json
}

data "aws_iam_policy_document" "ecs_events_run_task_with_any_role" {
  statement {
    effect    = "Allow"
    actions   = ["iam:PassRole"]
    resources = ["*"]
  }

  statement {
    effect    = "Allow"
    actions   = ["ecs:RunTask"]
    resources = [replace(aws_ecs_task_definition.task_name.arn, "/:\\d+$/", ":*")]
  }
}
resource "aws_iam_role_policy" "ecs_events_run_task_with_any_role" {
  name   = "ecs_events_run_task_with_any_role"
  role   = aws_iam_role.ecs_events.id
  policy = data.aws_iam_policy_document.ecs_events_run_task_with_any_role.json
}

resource "aws_cloudwatch_event_target" "ecs_scheduled_task" {
  target_id = "run-scheduled-task-every-hour"
  arn       = aws_ecs_cluster.cluster_name.arn
  rule      = aws_cloudwatch_event_rule.every_hour.name
  role_arn  = aws_iam_role.ecs_events.arn

  ecs_target {
    task_count          = 1
    task_definition_arn = aws_ecs_task_definition.task_name.arn
  }

  input = jsonencode({
    containerOverrides = [
      {
        name = "name-of-container-to-override",
        command = [
          "bin/console",
          "scheduled-task"
        ]
      }
    ]
  })
}
```

### API Gateway target

```terraform
resource "aws_cloudwatch_event_target" "example" {
  arn  = "${aws_api_gateway_stage.example.execution_arn}/GET"
  rule = aws_cloudwatch_event_rule.example.id

  http_target {
    query_string_parameters = {
      Body = "$.detail.body"
    }
    header_parameters = {
      Env = "Test"
    }
  }
}

resource "aws_cloudwatch_event_rule" "example" {
  # ...
}

resource "aws_api_gateway_deployment" "example" {
  rest_api_id = aws_api_gateway_rest_api.example.id
  # ...
}

resource "aws_api_gateway_stage" "example" {
  rest_api_id   = aws_api_gateway_rest_api.example.id
  deployment_id = aws_api_gateway_deployment.example.id
  # ...
}
```

### Cross-Account Event Bus target

```terraform
data "aws_iam_policy_document" "assume_role" {
  statement {
    effect = "Allow"

    principals {
      type        = "Service"
      identifiers = ["events.amazonaws.com"]
    }

    actions = ["sts:AssumeRole"]
  }
}

resource "aws_iam_role" "event_bus_invoke_remote_event_bus" {
  name               = "event-bus-invoke-remote-event-bus"
  assume_role_policy = data.aws_iam_policy_document.assume_role.json
}

data "aws_iam_policy_document" "event_bus_invoke_remote_event_bus" {
  statement {
    effect    = "Allow"
    actions   = ["events:PutEvents"]
    resources = ["arn:aws:events:eu-west-1:1234567890:event-bus/My-Event-Bus"]
  }
}

resource "aws_iam_policy" "event_bus_invoke_remote_event_bus" {
  name   = "event_bus_invoke_remote_event_bus"
  policy = data.aws_iam_policy_document.event_bus_invoke_remote_event_bus.json
}

resource "aws_iam_role_policy_attachment" "event_bus_invoke_remote_event_bus" {
  role       = aws_iam_role.event_bus_invoke_remote_event_bus.name
  policy_arn = aws_iam_policy.event_bus_invoke_remote_event_bus.arn
}

resource "aws_cloudwatch_event_rule" "stop_instances" {
  name                = "StopInstance"
  description         = "Stop instances nightly"
  schedule_expression = "cron(0 0 * * ? *)"
}

resource "aws_cloudwatch_event_target" "stop_instances" {
  target_id = "StopInstance"
  arn       = "arn:aws:events:eu-west-1:1234567890:event-bus/My-Event-Bus"
  rule      = aws_cloudwatch_event_rule.stop_instances.name
  role_arn  = aws_iam_role.event_bus_invoke_remote_event_bus.arn
}
```

### Input Transformer Usage - JSON Object

```terraform
resource "aws_cloudwatch_event_target" "example" {
  arn  = aws_lambda_function.example.arn
  rule = aws_cloudwatch_event_rule.example.id

  input_transformer {
    input_paths = {
      instance = "$.detail.instance",
      status   = "$.detail.status",
    }
    input_template = <<EOF
{
  "instance_id": <instance>,
  "instance_status": <status>
}
EOF
  }
}

resource "aws_cloudwatch_event_rule" "example" {
  # ...
}
```

### Input Transformer Usage - Simple String

```terraform
resource "aws_cloudwatch_event_target" "example" {
  arn  = aws_lambda_function.example.arn
  rule = aws_cloudwatch_event_rule.example.id

  input_transformer {
    input_paths = {
      instance = "$.detail.instance",
      status   = "$.detail.status",
    }
    input_template = "\"<instance> is in state <status>\""
  }
}

resource "aws_cloudwatch_event_rule" "example" {
  # ...
}
```

### Cloudwatch Log Group Usage

```terraform
resource "aws_cloudwatch_log_group" "example" {
  name              = "/aws/events/guardduty/logs"
  retention_in_days = 1
}

data "aws_iam_policy_document" "example_log_policy" {
  statement {
    effect = "Allow"
    actions = [
      "logs:CreateLogStream"
    ]

    resources = [
      "${aws_cloudwatch_log_group.example.arn}:*"
    ]

    principals {
      type = "Service"
      identifiers = [
        "events.amazonaws.com"
      ]
    }
  }
  statement {
    effect = "Allow"
    actions = [
      "logs:PutLogEvents"
    ]

    resources = [
      "${aws_cloudwatch_log_group.example.arn}:*:*"
    ]

    principals {
      type = "Service"
      identifiers = [
        "events.amazonaws.com"
      ]
    }

    condition {
      test     = "ArnEquals"
      values   = [aws_cloudwatch_event_rule.example.arn]
      variable = "aws:SourceArn"
    }
  }
}

resource "aws_cloudwatch_log_resource_policy" "example" {
  policy_document = data.aws_iam_policy_document.example_log_policy.json
  policy_name     = "guardduty-log-publishing-policy"
}

resource "aws_cloudwatch_event_rule" "example" {
  name        = "guard-duty_event_rule"
  description = "GuardDuty Findings"

  event_pattern = jsonencode(
    {
      "source" : [
        "aws.guardduty"
      ]
    }
  )

  tags = {
    Environment = "example"
  }
}

resource "aws_cloudwatch_event_target" "example" {
  rule = aws_cloudwatch_event_rule.example.name
  arn  = aws_cloudwatch_log_group.example.arn
}
```

## Argument Reference

-> **Note:** In order to be able to have your AWS Lambda function or
   SNS topic invoked by an EventBridge rule, you must set up the right permissions
   using [`aws_lambda_permission`](/docs/providers/aws/r/lambda_permission.html)
   or [`aws_sns_topic.policy`](/docs/providers/aws/r/sns_topic.html#policy).
   More info [here](https://docs.aws.amazon.com/eventbridge/latest/userguide/eb-use-resource-based.html).

The following arguments are required:

* `arn` - (Required) The Amazon Resource Name (ARN) of the target.
* `rule` - (Required) The name of the rule you want to add targets to.

The following arguments are optional:

* `batch_target` - (Optional) Parameters used when you are using the rule to invoke an Amazon Batch Job. Documented below. A maximum of 1 are allowed.
* `dead_letter_config` - (Optional)  Parameters used when you are providing a dead letter config. Documented below. A maximum of 1 are allowed.
* `ecs_target` - (Optional) Parameters used when you are using the rule to invoke Amazon ECS Task. Documented below. A maximum of 1 are allowed.
* `event_bus_name` - (Optional) The name or ARN of the event bus to associate with the rule.
  If you omit this, the `default` event bus is used.
* `http_target` - (Optional) Parameters used when you are using the rule to invoke an API Gateway REST endpoint. Documented below. A maximum of 1 is allowed.
* `input` - (Optional) Valid JSON text passed to the target. Conflicts with `input_path` and `input_transformer`.
* `input_path` - (Optional) The value of the [JSONPath](http://goessner.net/articles/JsonPath/) that is used for extracting part of the matched event when passing it to the target. Conflicts with `input` and `input_transformer`.
* `input_transformer` - (Optional) Parameters used when you are providing a custom input to a target based on certain event data. Conflicts with `input` and `input_path`.
* `kinesis_target` - (Optional) Parameters used when you are using the rule to invoke an Amazon Kinesis Stream. Documented below. A maximum of 1 are allowed.
* `role_arn` - (Optional) The Amazon Resource Name (ARN) of the IAM role to be used for this target when the rule is triggered. Required if `ecs_target` is used or target in `arn` is EC2 instance, Kinesis data stream, Step Functions state machine, or Event Bus in different account or region.
* `run_command_targets` - (Optional) Parameters used when you are using the rule to invoke Amazon EC2 Run Command. Documented below. A maximum of 5 are allowed.
* `redshift_target` - (Optional) Parameters used when you are using the rule to invoke an Amazon Redshift Statement. Documented below. A maximum of 1 are allowed.
* `retry_policy` - (Optional)  Parameters used when you are providing retry policies. Documented below. A maximum of 1 are allowed.
* `sqs_target` - (Optional) Parameters used when you are using the rule to invoke an Amazon SQS Queue. Documented below. A maximum of 1 are allowed.
* `target_id` - (Optional) The unique target assignment ID. If missing, will generate a random, unique id.

### batch_target

* `job_definition` - (Required) The ARN or name of the job definition to use if the event target is an AWS Batch job. This job definition must already exist.
* `job_name` - (Required) The name to use for this execution of the job, if the target is an AWS Batch job.
* `array_size` - (Optional) The size of the array, if this is an array batch job. Valid values are integers between 2 and 10,000.
* `job_attempts` - (Optional) The number of times to attempt to retry, if the job fails. Valid values are 1 to 10.

### capacity_provider_strategy

* `capacity_provider` - (Required) Short name of the capacity provider.
* `weight` - (Required) The weight value designates the relative percentage of the total number of tasks launched that should use the specified capacity provider. The weight value is taken into consideration after the base value, if defined, is satisfied.
* `base` - (Optional) The base value designates how many tasks, at a minimum, to run on the specified capacity provider. Only one capacity provider in a capacity provider strategy can have a base defined. Defaults to `0`.

### dead_letter_config

* `arn` - (Optional) - ARN of the SQS queue specified as the target for the dead-letter queue.

### ecs_target

* `task_definition_arn` - (Required) The ARN of the task definition to use if the event target is an Amazon ECS cluster.
* `capacity_provider_strategy` - (Optional) The capacity provider strategy to use for the task. If a `capacity_provider_strategy` specified, the `launch_type` parameter must be omitted. If no `capacity_provider_strategy` or `launch_type` is specified, the default capacity provider strategy for the cluster is used. Can be one or more. See below.
* `enable_ecs_managed_tags` - (Optional) Specifies whether to enable Amazon ECS managed tags for the task.
* `enable_execute_command` - (Optional) Whether or not to enable the execute command functionality for the containers in this task. If true, this enables execute command functionality on all containers in the task.
* `group` - (Optional) Specifies an ECS task group for the task. The maximum length is 255 characters.
* `launch_type` - (Optional) Specifies the launch type on which your task is running. The launch type that you specify here must match one of the launch type (compatibilities) of the target task. Valid values include: `EC2`, `EXTERNAL`, or `FARGATE`.
* `network_configuration` - (Optional) Use this if the ECS task uses the awsvpc network mode. This specifies the VPC subnets and security groups associated with the task, and whether a public IP address is to be used. Required if `launch_type` is `FARGATE` because the awsvpc mode is required for Fargate tasks.
* `placement_constraint` - (Optional) An array of placement constraint objects to use for the task. You can specify up to 10 constraints per task (including constraints in the task definition and those specified at runtime). See Below.
<<<<<<< HEAD
* `ordered_placement_strategy` - (Optional) An array of placement strategy objects to use for the task. You can specify a maximum of five strategy rules per task.
* `enable_execute_command` - (Optional) Whether or not to enable the execute command functionality for the containers in this task. If true, this enables execute command functionality on all containers in the task.
* `enable_ecs_managed_tags` - (Optional) Specifies whether to enable Amazon ECS managed tags for the task.
=======
* `platform_version` - (Optional) Specifies the platform version for the task. Specify only the numeric portion of the platform version, such as `1.1.0`. This is used only if LaunchType is FARGATE. For more information about valid platform versions, see [AWS Fargate Platform Versions](http://docs.aws.amazon.com/AmazonECS/latest/developerguide/platform_versions.html).
* `propagate_tags` - (Optional) Specifies whether to propagate the tags from the task definition to the task. If no value is specified, the tags are not propagated. Tags can only be propagated to the task during task creation. The only valid value is: `TASK_DEFINITION`.
* `task_count` - (Optional) The number of tasks to create based on the TaskDefinition. Defaults to `1`.
* `tags` - (Optional) A map of tags to assign to ecs resources.
>>>>>>> e51dfe0b

### http_target

* `header_parameters` - (Optional) Enables you to specify HTTP headers to add to the request.
* `path_parameter_values` - (Optional) The list of values that correspond sequentially to any path variables in your endpoint ARN (for example `arn:aws:execute-api:us-east-1:123456:myapi/*/POST/pets/*`).
* `query_string_parameters` - (Optional) Represents keys/values of query string parameters that are appended to the invoked endpoint.

### input_transformer

* `input_template` - (Required) Template to customize data sent to the target. Must be valid JSON. To send a string value, the string value must include double quotes. Values must be escaped for both JSON and Terraform, e.g., `"\"Your string goes here.\\nA new line.\""`
* `input_paths` - (Optional) Key value pairs specified in the form of JSONPath (for example, time = $.time)
    * You can have as many as 100 key-value pairs.
    * You must use JSON dot notation, not bracket notation.
    * The keys can't start with "AWS".

### kinesis_target

* `partition_key_path` - (Optional) The JSON path to be extracted from the event and used as the partition key.

### network_configuration

* `subnets` - (Required) The subnets associated with the task or service.
* `security_groups` - (Optional) The security groups associated with the task or service. If you do not specify a security group, the default security group for the VPC is used.
* `assign_public_ip` - (Optional) Assign a public IP address to the ENI (Fargate launch type only). Valid values are `true` or `false`. Defaults to `false`.

For more information, see [Task Networking](https://docs.aws.amazon.com/AmazonECS/latest/developerguide/task-networking.html)

### placement_constraint

* `type` - (Required) Type of constraint. The only valid values at this time are `memberOf` and `distinctInstance`.
* `expression` -  (Optional) Cluster Query Language expression to apply to the constraint. Does not need to be specified for the `distinctInstance` type. For more information, see [Cluster Query Language in the Amazon EC2 Container Service Developer Guide](https://docs.aws.amazon.com/AmazonECS/latest/developerguide/cluster-query-language.html).

<<<<<<< HEAD
#### ordered_placement_strategy

* `type` - (Required) Type of placement strategy. The only valid values at this time are `binpack`, `random` and `spread`.
* `field` - (Optional) The field to apply the placement strategy against. For the `spread` placement strategy, valid values are `instanceId` (or `host`, which has the same effect), or any platform or custom attribute that is applied to a container instance, such as `attribute:ecs.availability-zone`. For the `binpack` placement strategy, valid values are `cpu` and `memory`. For the `random` placement strategy, this field is not used. For more information, see [Amazon ECS task placement strategies](https://docs.aws.amazon.com/AmazonECS/latest/developerguide/task-placement-strategies.html).

### batch_target

* `job_definition` - (Required) The ARN or name of the job definition to use if the event target is an AWS Batch job. This job definition must already exist.
* `job_name` - (Required) The name to use for this execution of the job, if the target is an AWS Batch job.
* `array_size` - (Optional) The size of the array, if this is an array batch job. Valid values are integers between 2 and 10,000.
* `job_attempts` - (Optional) The number of times to attempt to retry, if the job fails. Valid values are 1 to 10.

### kinesis_target

* `partition_key_path` - (Optional) The JSON path to be extracted from the event and used as the partition key.

=======
>>>>>>> e51dfe0b
### redshift_target

* `database` - (Required) The name of the database.
* `db_user` - (Optional) The database user name.
* `secrets_manager_arn` - (Optional) The name or ARN of the secret that enables access to the database.
* `sql` - (Optional) The SQL statement text to run.
* `statement_name` - (Optional) The name of the SQL statement.
* `with_event` - (Optional) Indicates whether to send an event back to EventBridge after the SQL statement runs.

### retry_policy

* `maximum_event_age_in_seconds` - (Optional) The age in seconds to continue to make retry attempts.
* `maximum_retry_attempts` - (Optional) maximum number of retry attempts to make before the request fails

### run_command_targets

* `key` - (Required) Can be either `tag:tag-key` or `InstanceIds`.
* `values` - (Required) If Key is `tag:tag-key`, Values is a list of tag values. If Key is `InstanceIds`, Values is a list of Amazon EC2 instance IDs.

### sqs_target

* `message_group_id` - (Optional) The FIFO message group ID to use as the target.

## Attributes Reference

No additional attributes are exported.

## Import

EventBridge Targets can be imported using `event_bus_name/rule-name/target-id` (if you omit `event_bus_name`, the `default` event bus will be used).

 ```
$ terraform import aws_cloudwatch_event_target.test-event-target rule-name/target-id
```<|MERGE_RESOLUTION|>--- conflicted
+++ resolved
@@ -504,17 +504,12 @@
 * `group` - (Optional) Specifies an ECS task group for the task. The maximum length is 255 characters.
 * `launch_type` - (Optional) Specifies the launch type on which your task is running. The launch type that you specify here must match one of the launch type (compatibilities) of the target task. Valid values include: `EC2`, `EXTERNAL`, or `FARGATE`.
 * `network_configuration` - (Optional) Use this if the ECS task uses the awsvpc network mode. This specifies the VPC subnets and security groups associated with the task, and whether a public IP address is to be used. Required if `launch_type` is `FARGATE` because the awsvpc mode is required for Fargate tasks.
+* `ordered_placement_strategy` - (Optional) An array of placement strategy objects to use for the task. You can specify a maximum of five strategy rules per task.
 * `placement_constraint` - (Optional) An array of placement constraint objects to use for the task. You can specify up to 10 constraints per task (including constraints in the task definition and those specified at runtime). See Below.
-<<<<<<< HEAD
-* `ordered_placement_strategy` - (Optional) An array of placement strategy objects to use for the task. You can specify a maximum of five strategy rules per task.
-* `enable_execute_command` - (Optional) Whether or not to enable the execute command functionality for the containers in this task. If true, this enables execute command functionality on all containers in the task.
-* `enable_ecs_managed_tags` - (Optional) Specifies whether to enable Amazon ECS managed tags for the task.
-=======
 * `platform_version` - (Optional) Specifies the platform version for the task. Specify only the numeric portion of the platform version, such as `1.1.0`. This is used only if LaunchType is FARGATE. For more information about valid platform versions, see [AWS Fargate Platform Versions](http://docs.aws.amazon.com/AmazonECS/latest/developerguide/platform_versions.html).
 * `propagate_tags` - (Optional) Specifies whether to propagate the tags from the task definition to the task. If no value is specified, the tags are not propagated. Tags can only be propagated to the task during task creation. The only valid value is: `TASK_DEFINITION`.
 * `task_count` - (Optional) The number of tasks to create based on the TaskDefinition. Defaults to `1`.
 * `tags` - (Optional) A map of tags to assign to ecs resources.
->>>>>>> e51dfe0b
 
 ### http_target
 
@@ -542,30 +537,16 @@
 
 For more information, see [Task Networking](https://docs.aws.amazon.com/AmazonECS/latest/developerguide/task-networking.html)
 
+### ordered_placement_strategy
+
+* `type` - (Required) Type of placement strategy. The only valid values at this time are `binpack`, `random` and `spread`.
+* `field` - (Optional) The field to apply the placement strategy against. For the `spread` placement strategy, valid values are `instanceId` (or `host`, which has the same effect), or any platform or custom attribute that is applied to a container instance, such as `attribute:ecs.availability-zone`. For the `binpack` placement strategy, valid values are `cpu` and `memory`. For the `random` placement strategy, this field is not used. For more information, see [Amazon ECS task placement strategies](https://docs.aws.amazon.com/AmazonECS/latest/developerguide/task-placement-strategies.html).
+
 ### placement_constraint
 
 * `type` - (Required) Type of constraint. The only valid values at this time are `memberOf` and `distinctInstance`.
 * `expression` -  (Optional) Cluster Query Language expression to apply to the constraint. Does not need to be specified for the `distinctInstance` type. For more information, see [Cluster Query Language in the Amazon EC2 Container Service Developer Guide](https://docs.aws.amazon.com/AmazonECS/latest/developerguide/cluster-query-language.html).
 
-<<<<<<< HEAD
-#### ordered_placement_strategy
-
-* `type` - (Required) Type of placement strategy. The only valid values at this time are `binpack`, `random` and `spread`.
-* `field` - (Optional) The field to apply the placement strategy against. For the `spread` placement strategy, valid values are `instanceId` (or `host`, which has the same effect), or any platform or custom attribute that is applied to a container instance, such as `attribute:ecs.availability-zone`. For the `binpack` placement strategy, valid values are `cpu` and `memory`. For the `random` placement strategy, this field is not used. For more information, see [Amazon ECS task placement strategies](https://docs.aws.amazon.com/AmazonECS/latest/developerguide/task-placement-strategies.html).
-
-### batch_target
-
-* `job_definition` - (Required) The ARN or name of the job definition to use if the event target is an AWS Batch job. This job definition must already exist.
-* `job_name` - (Required) The name to use for this execution of the job, if the target is an AWS Batch job.
-* `array_size` - (Optional) The size of the array, if this is an array batch job. Valid values are integers between 2 and 10,000.
-* `job_attempts` - (Optional) The number of times to attempt to retry, if the job fails. Valid values are 1 to 10.
-
-### kinesis_target
-
-* `partition_key_path` - (Optional) The JSON path to be extracted from the event and used as the partition key.
-
-=======
->>>>>>> e51dfe0b
 ### redshift_target
 
 * `database` - (Required) The name of the database.
