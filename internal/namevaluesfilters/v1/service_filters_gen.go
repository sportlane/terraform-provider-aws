// Code generated by generators/servicefilters/main.go; DO NOT EDIT.

package v1

import ( // nosemgrep:ci.semgrep.aws.multiple-service-imports
	"github.com/aws/aws-sdk-go/aws"
<<<<<<< HEAD
	"github.com/aws/aws-sdk-go/service/rds"
	"github.com/aws/aws-sdk-go/service/route53resolver"
=======
	"github.com/aws/aws-sdk-go/service/imagebuilder"
>>>>>>> 74ed37c9
)

// []*SERVICE.Filter handling

<<<<<<< HEAD
// RDSFilters returns rds service filters.
func (filters NameValuesFilters) RDSFilters() []*rds.Filter {
=======
// ImageBuilderFilters returns imagebuilder service filters.
func (filters NameValuesFilters) ImageBuilderFilters() []*imagebuilder.Filter {
>>>>>>> 74ed37c9
	m := filters.Map()

	if len(m) == 0 {
		return nil
	}

<<<<<<< HEAD
	result := make([]*rds.Filter, 0, len(m))

	for k, v := range m {
		filter := &rds.Filter{
			Name:   aws.String(k),
			Values: aws.StringSlice(v),
		}

		result = append(result, filter)
	}

	return result
}

// Route53ResolverFilters returns route53resolver service filters.
func (filters NameValuesFilters) Route53ResolverFilters() []*route53resolver.Filter {
	m := filters.Map()

	if len(m) == 0 {
		return nil
	}

	result := make([]*route53resolver.Filter, 0, len(m))

	for k, v := range m {
		filter := &route53resolver.Filter{
=======
	result := make([]*imagebuilder.Filter, 0, len(m))

	for k, v := range m {
		filter := &imagebuilder.Filter{
>>>>>>> 74ed37c9
			Name:   aws.String(k),
			Values: aws.StringSlice(v),
		}

		result = append(result, filter)
	}

	return result
}<|MERGE_RESOLUTION|>--- conflicted
+++ resolved
@@ -4,68 +4,6 @@
 
 import ( // nosemgrep:ci.semgrep.aws.multiple-service-imports
 	"github.com/aws/aws-sdk-go/aws"
-<<<<<<< HEAD
-	"github.com/aws/aws-sdk-go/service/rds"
-	"github.com/aws/aws-sdk-go/service/route53resolver"
-=======
-	"github.com/aws/aws-sdk-go/service/imagebuilder"
->>>>>>> 74ed37c9
 )
 
-// []*SERVICE.Filter handling
-
-<<<<<<< HEAD
-// RDSFilters returns rds service filters.
-func (filters NameValuesFilters) RDSFilters() []*rds.Filter {
-=======
-// ImageBuilderFilters returns imagebuilder service filters.
-func (filters NameValuesFilters) ImageBuilderFilters() []*imagebuilder.Filter {
->>>>>>> 74ed37c9
-	m := filters.Map()
-
-	if len(m) == 0 {
-		return nil
-	}
-
-<<<<<<< HEAD
-	result := make([]*rds.Filter, 0, len(m))
-
-	for k, v := range m {
-		filter := &rds.Filter{
-			Name:   aws.String(k),
-			Values: aws.StringSlice(v),
-		}
-
-		result = append(result, filter)
-	}
-
-	return result
-}
-
-// Route53ResolverFilters returns route53resolver service filters.
-func (filters NameValuesFilters) Route53ResolverFilters() []*route53resolver.Filter {
-	m := filters.Map()
-
-	if len(m) == 0 {
-		return nil
-	}
-
-	result := make([]*route53resolver.Filter, 0, len(m))
-
-	for k, v := range m {
-		filter := &route53resolver.Filter{
-=======
-	result := make([]*imagebuilder.Filter, 0, len(m))
-
-	for k, v := range m {
-		filter := &imagebuilder.Filter{
->>>>>>> 74ed37c9
-			Name:   aws.String(k),
-			Values: aws.StringSlice(v),
-		}
-
-		result = append(result, filter)
-	}
-
-	return result
-}+// []*SERVICE.Filter handling