--- conflicted
+++ resolved
@@ -18,20 +18,6 @@
 	"github.com/hashicorp/terraform-provider-aws/names"
 )
 
-func FindAvailabilityZonesV2(ctx context.Context, conn *ec2.Client, input *ec2.DescribeAvailabilityZonesInput) ([]awstypes.AvailabilityZone, error) {
-	output, err := conn.DescribeAvailabilityZones(ctx, input)
-
-	if err != nil {
-		return nil, err
-	}
-
-	if output == nil {
-		return nil, tfresource.NewEmptyResultError(input)
-	}
-
-	return output.AvailabilityZones, nil
-}
-
 func findVPCAttributeV2(ctx context.Context, conn *ec2.Client, vpcID string, attribute awstypes.VpcAttributeName) (bool, error) {
 	input := &ec2.DescribeVpcAttributeInput{
 		Attribute: attribute,
@@ -1015,29 +1001,16 @@
 	return tfresource.AssertSingleValueResult(allowedPrincipals)
 }
 
-<<<<<<< HEAD
-func FindCarrierGateway(ctx context.Context, conn *ec2.Client, input *ec2.DescribeCarrierGatewaysInput) (*awstypes.CarrierGateway, error) {
-	output, err := FindCarrierGateways(ctx, conn, input)
-=======
 func findClientVPNEndpoint(ctx context.Context, conn *ec2.Client, input *ec2.DescribeClientVpnEndpointsInput) (*awstypes.ClientVpnEndpoint, error) {
 	output, err := findClientVPNEndpoints(ctx, conn, input)
->>>>>>> cfd77cd5
-
-	if err != nil {
-		return nil, err
-	}
-
-	return tfresource.AssertSingleValueResult(output)
-}
-
-<<<<<<< HEAD
-func FindCarrierGatewayByID(ctx context.Context, conn *ec2.Client, id string) (*awstypes.CarrierGateway, error) {
-	input := &ec2.DescribeCarrierGatewaysInput{
-		CarrierGatewayIds: []string{id},
-	}
-
-	output, err := FindCarrierGateway(ctx, conn, input)
-=======
+
+	if err != nil {
+		return nil, err
+	}
+
+	return tfresource.AssertSingleValueResult(output)
+}
+
 func findClientVPNEndpoints(ctx context.Context, conn *ec2.Client, input *ec2.DescribeClientVpnEndpointsInput) ([]awstypes.ClientVpnEndpoint, error) {
 	var output []awstypes.ClientVpnEndpoint
 
@@ -1155,15 +1128,11 @@
 
 func findClientVPNNetworkAssociation(ctx context.Context, conn *ec2.Client, input *ec2.DescribeClientVpnTargetNetworksInput) (*awstypes.TargetNetwork, error) {
 	output, err := findClientVPNNetworkAssociations(ctx, conn, input)
->>>>>>> cfd77cd5
-
-	if err != nil {
-		return nil, err
-	}
-
-<<<<<<< HEAD
-	if state := output.State; state == awstypes.CarrierGatewayStateDeleted {
-=======
+
+	if err != nil {
+		return nil, err
+	}
+
 	return tfresource.AssertSingleValueResult(output)
 }
 
@@ -1204,7 +1173,6 @@
 	}
 
 	if state := output.Status.Code; state == awstypes.AssociationStatusCodeDisassociated {
->>>>>>> cfd77cd5
 		return nil, &retry.NotFoundError{
 			Message:     string(state),
 			LastRequest: input,
@@ -1212,29 +1180,15 @@
 	}
 
 	// Eventual consistency check.
-<<<<<<< HEAD
-	if aws.ToString(output.CarrierGatewayId) != id {
-=======
 	if aws.ToString(output.ClientVpnEndpointId) != endpointID || aws.ToString(output.AssociationId) != associationID {
->>>>>>> cfd77cd5
-		return nil, &retry.NotFoundError{
-			LastRequest: input,
-		}
-	}
-
-	return output, nil
-}
-
-<<<<<<< HEAD
-func FindCarrierGateways(ctx context.Context, conn *ec2.Client, input *ec2.DescribeCarrierGatewaysInput) ([]awstypes.CarrierGateway, error) {
-	var output []awstypes.CarrierGateway
-
-	pages := ec2.NewDescribeCarrierGatewaysPaginator(conn, input)
-	for pages.HasMorePages() {
-		page, err := pages.NextPage(ctx)
-
-		if tfawserr.ErrCodeEquals(err, errCodeInvalidCarrierGatewayIDNotFound) {
-=======
+		return nil, &retry.NotFoundError{
+			LastRequest: input,
+		}
+	}
+
+	return output, nil
+}
+
 func findClientVPNRoute(ctx context.Context, conn *ec2.Client, input *ec2.DescribeClientVpnRoutesInput) (*awstypes.ClientVpnRoute, error) {
 	output, err := findClientVPNRoutes(ctx, conn, input)
 
@@ -1253,7 +1207,6 @@
 		page, err := pages.NextPage(ctx)
 
 		if tfawserr.ErrCodeEquals(err, errCodeInvalidClientVPNEndpointIdNotFound) {
->>>>>>> cfd77cd5
 			return nil, &retry.NotFoundError{
 				LastError:   err,
 				LastRequest: input,
@@ -1264,12 +1217,6 @@
 			return nil, err
 		}
 
-<<<<<<< HEAD
-		output = append(output, page.CarrierGateways...)
-	}
-
-	return output, nil
-=======
 		output = append(output, page.Routes...)
 	}
 
@@ -1286,5 +1233,66 @@
 	}
 
 	return findClientVPNRoute(ctx, conn, input)
->>>>>>> cfd77cd5
+}
+
+func FindCarrierGateway(ctx context.Context, conn *ec2.Client, input *ec2.DescribeCarrierGatewaysInput) (*awstypes.CarrierGateway, error) {
+	output, err := FindCarrierGateways(ctx, conn, input)
+
+	if err != nil {
+		return nil, err
+	}
+
+	return tfresource.AssertSingleValueResult(output)
+}
+
+func FindCarrierGatewayByID(ctx context.Context, conn *ec2.Client, id string) (*awstypes.CarrierGateway, error) {
+	input := &ec2.DescribeCarrierGatewaysInput{
+		CarrierGatewayIds: []string{id},
+	}
+
+	output, err := FindCarrierGateway(ctx, conn, input)
+
+	if err != nil {
+		return nil, err
+	}
+
+	if state := output.State; state == awstypes.CarrierGatewayStateDeleted {
+		return nil, &retry.NotFoundError{
+			Message:     string(state),
+			LastRequest: input,
+		}
+	}
+
+	// Eventual consistency check.
+	if aws.ToString(output.CarrierGatewayId) != id {
+		return nil, &retry.NotFoundError{
+			LastRequest: input,
+		}
+	}
+
+	return output, nil
+}
+
+func FindCarrierGateways(ctx context.Context, conn *ec2.Client, input *ec2.DescribeCarrierGatewaysInput) ([]awstypes.CarrierGateway, error) {
+	var output []awstypes.CarrierGateway
+
+	pages := ec2.NewDescribeCarrierGatewaysPaginator(conn, input)
+	for pages.HasMorePages() {
+		page, err := pages.NextPage(ctx)
+
+		if tfawserr.ErrCodeEquals(err, errCodeInvalidCarrierGatewayIDNotFound) {
+			return nil, &retry.NotFoundError{
+				LastError:   err,
+				LastRequest: input,
+			}
+		}
+
+		if err != nil {
+			return nil, err
+		}
+
+		output = append(output, page.CarrierGateways...)
+	}
+
+	return output, nil
 }