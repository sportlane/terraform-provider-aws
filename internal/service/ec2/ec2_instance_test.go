--- conflicted
+++ resolved
@@ -246,59 +246,6 @@
 	})
 }
 
-<<<<<<< HEAD
-func TestAccEC2Instance_tags(t *testing.T) {
-	ctx := acctest.Context(t)
-	var v awstypes.Instance
-	resourceName := "aws_instance.test"
-
-	resource.ParallelTest(t, resource.TestCase{
-		// No subnet_id specified requires default VPC with default subnets.
-		PreCheck: func() {
-			acctest.PreCheck(ctx, t)
-			testAccPreCheckHasDefaultVPCDefaultSubnets(ctx, t)
-		},
-		ErrorCheck:               acctest.ErrorCheck(t, names.EC2ServiceID),
-		ProtoV5ProviderFactories: acctest.ProtoV5ProviderFactories,
-		CheckDestroy:             testAccCheckInstanceDestroy(ctx),
-		Steps: []resource.TestStep{
-			{
-				Config: testAccInstanceConfig_tags1(acctest.CtKey1, acctest.CtValue1),
-				Check: resource.ComposeTestCheckFunc(
-					testAccCheckInstanceExists(ctx, resourceName, &v),
-					resource.TestCheckResourceAttr(resourceName, acctest.CtTagsPercent, acctest.Ct1),
-					resource.TestCheckResourceAttr(resourceName, acctest.CtTagsKey1, acctest.CtValue1),
-				),
-			},
-			{
-				ResourceName:            resourceName,
-				ImportState:             true,
-				ImportStateVerify:       true,
-				ImportStateVerifyIgnore: []string{"user_data_replace_on_change"},
-			},
-			{
-				Config: testAccInstanceConfig_tags2(acctest.CtKey1, acctest.CtValue1Updated, acctest.CtKey2, acctest.CtValue2),
-				Check: resource.ComposeTestCheckFunc(
-					testAccCheckInstanceExists(ctx, resourceName, &v),
-					resource.TestCheckResourceAttr(resourceName, acctest.CtTagsPercent, acctest.Ct2),
-					resource.TestCheckResourceAttr(resourceName, acctest.CtTagsKey1, acctest.CtValue1Updated),
-					resource.TestCheckResourceAttr(resourceName, acctest.CtTagsKey2, acctest.CtValue2),
-				),
-			},
-			{
-				Config: testAccInstanceConfig_tags1(acctest.CtKey2, acctest.CtValue2),
-				Check: resource.ComposeTestCheckFunc(
-					testAccCheckInstanceExists(ctx, resourceName, &v),
-					resource.TestCheckResourceAttr(resourceName, acctest.CtTagsPercent, acctest.Ct1),
-					resource.TestCheckResourceAttr(resourceName, acctest.CtTagsKey2, acctest.CtValue2),
-				),
-			},
-		},
-	})
-}
-
-=======
->>>>>>> 117471b1
 func TestAccEC2Instance_inDefaultVPCBySgName(t *testing.T) {
 	ctx := acctest.Context(t)
 	var v awstypes.Instance
@@ -1342,12 +1289,7 @@
 
 func TestAccEC2Instance_IPv6AddressCount(t *testing.T) {
 	ctx := acctest.Context(t)
-<<<<<<< HEAD
-	var original awstypes.Instance
-	var updated awstypes.Instance
-=======
 	var original, updated awstypes.Instance
->>>>>>> 117471b1
 	resourceName := "aws_instance.test"
 	rName := sdkacctest.RandomWithPrefix(acctest.ResourcePrefix)
 
@@ -2254,12 +2196,7 @@
 
 func TestAccEC2Instance_changeInstanceType(t *testing.T) {
 	ctx := acctest.Context(t)
-<<<<<<< HEAD
-	var before awstypes.Instance
-	var after awstypes.Instance
-=======
 	var before, after awstypes.Instance
->>>>>>> 117471b1
 	resourceName := "aws_instance.test"
 	rName := sdkacctest.RandomWithPrefix(acctest.ResourcePrefix)
 
@@ -2296,12 +2233,7 @@
 
 func TestAccEC2Instance_changeInstanceTypeReplace(t *testing.T) {
 	ctx := acctest.Context(t)
-<<<<<<< HEAD
-	var before awstypes.Instance
-	var after awstypes.Instance
-=======
 	var before, after awstypes.Instance
->>>>>>> 117471b1
 	resourceName := "aws_instance.test"
 	rName := sdkacctest.RandomWithPrefix(acctest.ResourcePrefix)
 
@@ -2443,12 +2375,7 @@
 
 func TestAccEC2Instance_EBSRootDevice_modifySize(t *testing.T) {
 	ctx := acctest.Context(t)
-<<<<<<< HEAD
-	var original awstypes.Instance
-	var updated awstypes.Instance
-=======
 	var original, updated awstypes.Instance
->>>>>>> 117471b1
 	resourceName := "aws_instance.test"
 	rName := sdkacctest.RandomWithPrefix(acctest.ResourcePrefix)
 
@@ -2488,12 +2415,7 @@
 
 func TestAccEC2Instance_EBSRootDevice_modifyType(t *testing.T) {
 	ctx := acctest.Context(t)
-<<<<<<< HEAD
-	var original awstypes.Instance
-	var updated awstypes.Instance
-=======
 	var original, updated awstypes.Instance
->>>>>>> 117471b1
 	resourceName := "aws_instance.test"
 	rName := sdkacctest.RandomWithPrefix(acctest.ResourcePrefix)
 
@@ -2533,12 +2455,7 @@
 
 func TestAccEC2Instance_EBSRootDeviceModifyIOPS_io1(t *testing.T) {
 	ctx := acctest.Context(t)
-<<<<<<< HEAD
-	var original awstypes.Instance
-	var updated awstypes.Instance
-=======
 	var original, updated awstypes.Instance
->>>>>>> 117471b1
 	resourceName := "aws_instance.test"
 	rName := sdkacctest.RandomWithPrefix(acctest.ResourcePrefix)
 
@@ -2582,12 +2499,7 @@
 
 func TestAccEC2Instance_EBSRootDeviceModifyIOPS_io2(t *testing.T) {
 	ctx := acctest.Context(t)
-<<<<<<< HEAD
-	var original awstypes.Instance
-	var updated awstypes.Instance
-=======
 	var original, updated awstypes.Instance
->>>>>>> 117471b1
 	resourceName := "aws_instance.test"
 	rName := sdkacctest.RandomWithPrefix(acctest.ResourcePrefix)
 
@@ -2630,12 +2542,7 @@
 
 func TestAccEC2Instance_EBSRootDeviceModifyThroughput_gp3(t *testing.T) {
 	ctx := acctest.Context(t)
-<<<<<<< HEAD
-	var original awstypes.Instance
-	var updated awstypes.Instance
-=======
 	var original, updated awstypes.Instance
->>>>>>> 117471b1
 	resourceName := "aws_instance.test"
 	rName := sdkacctest.RandomWithPrefix(acctest.ResourcePrefix)
 
@@ -2679,12 +2586,7 @@
 
 func TestAccEC2Instance_EBSRootDevice_modifyDeleteOnTermination(t *testing.T) {
 	ctx := acctest.Context(t)
-<<<<<<< HEAD
-	var original awstypes.Instance
-	var updated awstypes.Instance
-=======
 	var original, updated awstypes.Instance
->>>>>>> 117471b1
 	resourceName := "aws_instance.test"
 	rName := sdkacctest.RandomWithPrefix(acctest.ResourcePrefix)
 
@@ -2722,12 +2624,7 @@
 
 func TestAccEC2Instance_EBSRootDevice_modifyAll(t *testing.T) {
 	ctx := acctest.Context(t)
-<<<<<<< HEAD
-	var original awstypes.Instance
-	var updated awstypes.Instance
-=======
 	var original, updated awstypes.Instance
->>>>>>> 117471b1
 	resourceName := "aws_instance.test"
 	rName := sdkacctest.RandomWithPrefix(acctest.ResourcePrefix)
 
@@ -2771,12 +2668,7 @@
 
 func TestAccEC2Instance_EBSRootDeviceMultipleBlockDevices_modifySize(t *testing.T) {
 	ctx := acctest.Context(t)
-<<<<<<< HEAD
-	var before awstypes.Instance
-	var after awstypes.Instance
-=======
 	var before, after awstypes.Instance
->>>>>>> 117471b1
 	resourceName := "aws_instance.test"
 	rName := sdkacctest.RandomWithPrefix(acctest.ResourcePrefix)
 
@@ -2827,12 +2719,7 @@
 
 func TestAccEC2Instance_EBSRootDeviceMultipleBlockDevices_modifyDeleteOnTermination(t *testing.T) {
 	ctx := acctest.Context(t)
-<<<<<<< HEAD
-	var before awstypes.Instance
-	var after awstypes.Instance
-=======
 	var before, after awstypes.Instance
->>>>>>> 117471b1
 	resourceName := "aws_instance.test"
 	rName := sdkacctest.RandomWithPrefix(acctest.ResourcePrefix)
 
@@ -3092,12 +2979,7 @@
 
 func TestAccEC2Instance_addSecondaryInterface(t *testing.T) {
 	ctx := acctest.Context(t)
-<<<<<<< HEAD
-	var before awstypes.Instance
-	var after awstypes.Instance
-=======
 	var before, after awstypes.Instance
->>>>>>> 117471b1
 	var eniPrimary awstypes.NetworkInterface
 	var eniSecondary awstypes.NetworkInterface
 	resourceName := "aws_instance.test"
@@ -3140,12 +3022,7 @@
 // https://github.com/hashicorp/terraform/issues/3205
 func TestAccEC2Instance_addSecurityGroupNetworkInterface(t *testing.T) {
 	ctx := acctest.Context(t)
-<<<<<<< HEAD
-	var before awstypes.Instance
-	var after awstypes.Instance
-=======
 	var before, after awstypes.Instance
->>>>>>> 117471b1
 	resourceName := "aws_instance.test"
 	rName := sdkacctest.RandomWithPrefix(acctest.ResourcePrefix)
 
@@ -5534,12 +5411,7 @@
 
 func TestAccEC2Instance_CapacityReservation_modifyPreference(t *testing.T) {
 	ctx := acctest.Context(t)
-<<<<<<< HEAD
-	var original awstypes.Instance
-	var updated awstypes.Instance
-=======
 	var original, updated awstypes.Instance
->>>>>>> 117471b1
 	resourceName := "aws_instance.test"
 	rName := sdkacctest.RandomWithPrefix(acctest.ResourcePrefix)
 
@@ -5579,12 +5451,7 @@
 
 func TestAccEC2Instance_CapacityReservation_modifyTarget(t *testing.T) {
 	ctx := acctest.Context(t)
-<<<<<<< HEAD
-	var original awstypes.Instance
-	var updated awstypes.Instance
-=======
 	var original, updated awstypes.Instance
->>>>>>> 117471b1
 	resourceName := "aws_instance.test"
 	rName := sdkacctest.RandomWithPrefix(acctest.ResourcePrefix)
 
