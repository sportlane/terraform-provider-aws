package ec2

import (
	"context"
	"fmt"
	"log"
	"time"

	"github.com/aws/aws-sdk-go/aws"
	"github.com/aws/aws-sdk-go/aws/arn"
	"github.com/aws/aws-sdk-go/service/ec2"
	"github.com/hashicorp/aws-sdk-go-base/v2/awsv1shim/v2/tfawserr"
	"github.com/hashicorp/terraform-plugin-sdk/v2/helper/customdiff"
	"github.com/hashicorp/terraform-plugin-sdk/v2/helper/schema"
	"github.com/hashicorp/terraform-plugin-sdk/v2/helper/validation"
	"github.com/hashicorp/terraform-provider-aws/internal/conns"
	tftags "github.com/hashicorp/terraform-provider-aws/internal/tags"
	"github.com/hashicorp/terraform-provider-aws/internal/tfresource"
	"github.com/hashicorp/terraform-provider-aws/internal/verify"
)

func ResourceEBSVolume() *schema.Resource {
	return &schema.Resource{
		Create: resourceEBSVolumeCreate,
		Read:   resourceEBSVolumeRead,
		Update: resourceEBSVolumeUpdate,
		Delete: resourceEBSVolumeDelete,

		Importer: &schema.ResourceImporter{
			State: schema.ImportStatePassthrough,
		},

		Timeouts: &schema.ResourceTimeout{
			Create: schema.DefaultTimeout(5 * time.Minute),
			Update: schema.DefaultTimeout(5 * time.Minute),
			Delete: schema.DefaultTimeout(5 * time.Minute),
		},

		CustomizeDiff: customdiff.Sequence(
			resourceEBSVolumeCustomizeDiff,
			verify.SetTagsDiff,
		),

		Schema: map[string]*schema.Schema{
			"arn": {
				Type:     schema.TypeString,
				Computed: true,
			},
			"availability_zone": {
				Type:     schema.TypeString,
				Required: true,
				ForceNew: true,
			},
			"encrypted": {
				Type:     schema.TypeBool,
				Optional: true,
				Computed: true,
				ForceNew: true,
			},
			"iops": {
				Type:     schema.TypeInt,
				Optional: true,
				Computed: true,
			},
			"kms_key_id": {
				Type:         schema.TypeString,
				Optional:     true,
				Computed:     true,
				ForceNew:     true,
				ValidateFunc: verify.ValidARN,
			},
			"multi_attach_enabled": {
				Type:     schema.TypeBool,
				Optional: true,
				ForceNew: true,
			},
			"outpost_arn": {
				Type:         schema.TypeString,
				Optional:     true,
				ForceNew:     true,
				ValidateFunc: verify.ValidARN,
			},
			"size": {
				Type:         schema.TypeInt,
				Optional:     true,
				Computed:     true,
				AtLeastOneOf: []string{"size", "snapshot_id"},
			},
			"snapshot_id": {
				Type:         schema.TypeString,
				Optional:     true,
				Computed:     true,
				ForceNew:     true,
				AtLeastOneOf: []string{"size", "snapshot_id"},
			},
			"tags":     tftags.TagsSchema(),
			"tags_all": tftags.TagsSchemaComputed(),
			"throughput": {
				Type:         schema.TypeInt,
				Optional:     true,
				Computed:     true,
				ValidateFunc: validation.IntBetween(125, 1000),
			},
			"type": {
				Type:     schema.TypeString,
				Optional: true,
				Computed: true,
			},
		},
	}
}

func resourceEBSVolumeCreate(d *schema.ResourceData, meta interface{}) error {
	conn := meta.(*conns.AWSClient).EC2Conn
	defaultTagsConfig := meta.(*conns.AWSClient).DefaultTagsConfig
	tags := defaultTagsConfig.MergeTags(tftags.New(d.Get("tags").(map[string]interface{})))

	input := &ec2.CreateVolumeInput{
		AvailabilityZone:  aws.String(d.Get("availability_zone").(string)),
		TagSpecifications: tagSpecificationsFromKeyValueTags(tags, ec2.ResourceTypeVolume),
	}

	if value, ok := d.GetOk("encrypted"); ok {
		input.Encrypted = aws.Bool(value.(bool))
	}

	if value, ok := d.GetOk("iops"); ok {
		input.Iops = aws.Int64(int64(value.(int)))
	}

	if value, ok := d.GetOk("kms_key_id"); ok {
		input.KmsKeyId = aws.String(value.(string))
	}

	if value, ok := d.GetOk("multi_attach_enabled"); ok {
		input.MultiAttachEnabled = aws.Bool(value.(bool))
	}

	if value, ok := d.GetOk("outpost_arn"); ok {
		input.OutpostArn = aws.String(value.(string))
	}

	if value, ok := d.GetOk("size"); ok {
		input.Size = aws.Int64(int64(value.(int)))
	}

	if value, ok := d.GetOk("snapshot_id"); ok {
		input.SnapshotId = aws.String(value.(string))
	}

	if value, ok := d.GetOk("throughput"); ok {
		input.Throughput = aws.Int64(int64(value.(int)))
	}

<<<<<<< HEAD
	d.SetId(aws.StringValue(result.VolumeId))

	return resourceEBSVolumeRead(d, meta)
}

func resourceEBSVolumeUpdate(d *schema.ResourceData, meta interface{}) error {
	conn := meta.(*conns.AWSClient).EC2Conn

	if d.HasChangesExcept("tags", "tags_all") {
		params := &ec2.ModifyVolumeInput{
			VolumeId: aws.String(d.Id()),
		}

		if d.HasChange("size") {
			params.Size = aws.Int64(int64(d.Get("size").(int)))
		}

		if d.HasChange("type") {
			volumeType := d.Get("type").(string)
			params.VolumeType = aws.String(volumeType)

			// Get Iops value because in the ec2.ModifyVolumeInput
			// If you change the volume type to io1, io2, or gp3, the default is 3,000.
			// https://docs.aws.amazon.com/AWSEC2/latest/APIReference/API_ModifyVolume.html
			if volumeType == ec2.VolumeTypeIo1 || volumeType == ec2.VolumeTypeIo2 || volumeType == ec2.VolumeTypeGp3 {
				params.Iops = aws.Int64(int64(d.Get("iops").(int)))
			}
		}

		if d.HasChange("iops") {
			params.Iops = aws.Int64(int64(d.Get("iops").(int)))
		}

		// "If no throughput value is specified, the existing value is retained."
		// Not currently correct, so always specify any non-zero throughput value.
		// Throughput is valid only for gp3 volumes.
		if v := d.Get("throughput").(int); v > 0 && d.Get("type").(string) == ec2.VolumeTypeGp3 {
			params.Throughput = aws.Int64(int64(v))
		}

		result, err := conn.ModifyVolume(params)
		if err != nil {
			return err
		}
=======
	if value, ok := d.GetOk("type"); ok {
		input.VolumeType = aws.String(value.(string))
	}
>>>>>>> 9f6fa8e1

	log.Printf("[DEBUG] Creating EBS Volume: %s", input)
	output, err := conn.CreateVolume(input)

	if err != nil {
		return fmt.Errorf("creating EBS Volume: %w", err)
	}

	d.SetId(aws.StringValue(output.VolumeId))

	if _, err := WaitVolumeCreated(conn, d.Id(), d.Timeout(schema.TimeoutCreate)); err != nil {
		return fmt.Errorf("waiting for EBS Volume (%s) create: %w", d.Id(), err)
	}

	return resourceEBSVolumeRead(d, meta)
}

func resourceEBSVolumeRead(d *schema.ResourceData, meta interface{}) error {
	conn := meta.(*conns.AWSClient).EC2Conn
	defaultTagsConfig := meta.(*conns.AWSClient).DefaultTagsConfig
	ignoreTagsConfig := meta.(*conns.AWSClient).IgnoreTagsConfig

	volume, err := FindEBSVolumeByID(conn, d.Id())

	if !d.IsNewResource() && tfresource.NotFound(err) {
		log.Printf("[WARN] EBS Volume %s not found, removing from state", d.Id())
		d.SetId("")
		return nil
	}

	if err != nil {
		return fmt.Errorf("reading EBS Volume(%s): %w", d.Id(), err)
	}

	arn := arn.ARN{
		Partition: meta.(*conns.AWSClient).Partition,
		Service:   ec2.ServiceName,
		Region:    meta.(*conns.AWSClient).Region,
		AccountID: meta.(*conns.AWSClient).AccountID,
		Resource:  fmt.Sprintf("volume/%s", d.Id()),
	}
	d.Set("arn", arn.String())
	d.Set("availability_zone", volume.AvailabilityZone)
	d.Set("encrypted", volume.Encrypted)
	d.Set("iops", volume.Iops)
	d.Set("kms_key_id", volume.KmsKeyId)
	d.Set("multi_attach_enabled", volume.MultiAttachEnabled)
	d.Set("outpost_arn", volume.OutpostArn)
	d.Set("size", volume.Size)
	d.Set("snapshot_id", volume.SnapshotId)
	d.Set("throughput", volume.Throughput)
	d.Set("type", volume.VolumeType)

	tags := KeyValueTags(volume.Tags).IgnoreAWS().IgnoreConfig(ignoreTagsConfig)

	//lintignore:AWSR002
	if err := d.Set("tags", tags.RemoveDefaultConfig(defaultTagsConfig).Map()); err != nil {
		return fmt.Errorf("setting tags: %w", err)
	}

	if err := d.Set("tags_all", tags.Map()); err != nil {
		return fmt.Errorf("setting tags_all: %w", err)
	}

	return nil
}

func resourceEBSVolumeUpdate(d *schema.ResourceData, meta interface{}) error {
	conn := meta.(*conns.AWSClient).EC2Conn

	if d.HasChangesExcept("tags", "tags_all") {
		input := &ec2.ModifyVolumeInput{
			VolumeId: aws.String(d.Id()),
		}

		if d.HasChange("iops") {
			input.Iops = aws.Int64(int64(d.Get("iops").(int)))
		}

		if d.HasChange("size") {
			input.Size = aws.Int64(int64(d.Get("size").(int)))
		}

		// "If no throughput value is specified, the existing value is retained."
		// Not currently correct, so always specify any non-zero throughput value.
		// Throughput is valid only for gp3 volumes.
		if v := d.Get("throughput").(int); v > 0 && d.Get("type").(string) == ec2.VolumeTypeGp3 {
			input.Throughput = aws.Int64(int64(v))
		}

		if d.HasChange("type") {
			input.VolumeType = aws.String(d.Get("type").(string))
		}

		_, err := conn.ModifyVolume(input)

		if err != nil {
			return fmt.Errorf("modifying EBS Volume(%s): %w", d.Id(), err)
		}

		if _, err := WaitVolumeUpdated(conn, d.Id(), d.Timeout(schema.TimeoutUpdate)); err != nil {
			return fmt.Errorf("waiting for EBS Volume (%s) update: %w", d.Id(), err)
		}
	}

	if d.HasChange("tags_all") {
		o, n := d.GetChange("tags_all")

		if err := UpdateTags(conn, d.Id(), o, n); err != nil {
			return fmt.Errorf("updating EBS Volume (%s) tags: %w", d.Id(), err)
		}
	}

	return resourceEBSVolumeRead(d, meta)
}

func resourceEBSVolumeDelete(d *schema.ResourceData, meta interface{}) error {
	conn := meta.(*conns.AWSClient).EC2Conn

	log.Printf("[DEBUG] Deleting EBS Volume: %s", d.Id())
	_, err := tfresource.RetryWhenAWSErrCodeEquals(d.Timeout(schema.TimeoutDelete),
		func() (interface{}, error) {
			return conn.DeleteVolume(&ec2.DeleteVolumeInput{
				VolumeId: aws.String(d.Id()),
			})
		},
		errCodeVolumeInUse)

	if tfawserr.ErrCodeEquals(err, errCodeInvalidVolumeNotFound) {
		return nil
	}

	if err != nil {
		return fmt.Errorf("deleting EBS Volume (%s): %w", d.Id(), err)
	}

	if _, err := WaitVolumeDeleted(conn, d.Id(), d.Timeout(schema.TimeoutDelete)); err != nil {
		return fmt.Errorf("waiting for EBS Volume (%s) delete: %w", d.Id(), err)
	}

	return nil
}

func resourceEBSVolumeCustomizeDiff(_ context.Context, diff *schema.ResourceDiff, meta interface{}) error {
	iops := diff.Get("iops").(int)
	multiAttachEnabled := diff.Get("multi_attach_enabled").(bool)
	throughput := diff.Get("throughput").(int)
	volumeType := diff.Get("type").(string)

	if diff.Id() == "" {
		// Create.

		// Iops is required for io1 and io2 volumes.
		// The default for gp3 volumes is 3,000 IOPS.
		// This parameter is not supported for gp2, st1, sc1, or standard volumes.
		// Hard validation in place to return an error if IOPs are provided
		// for an unsupported storage type.
		// Reference: https://github.com/hashicorp/terraform-provider-aws/issues/12667
		switch volumeType {
		case ec2.VolumeTypeIo1, ec2.VolumeTypeIo2:
			if iops == 0 {
				return fmt.Errorf("'iops' must be set when 'type' is '%s'", volumeType)
			}

		case ec2.VolumeTypeGp3:

		default:
			if iops != 0 {
				return fmt.Errorf("'iops' must not be set when 'type' is '%s'", volumeType)
			}
		}

		// MultiAttachEnabled is supported with io1 & io2 volumes only.
		if multiAttachEnabled && volumeType != ec2.VolumeTypeIo1 && volumeType != ec2.VolumeTypeIo2 {
			return fmt.Errorf("'multi_attach_enabled' must not be set when 'type' is '%s'", volumeType)
		}

		// Throughput is valid only for gp3 volumes.
		if throughput > 0 && volumeType != ec2.VolumeTypeGp3 {
			return fmt.Errorf("'throughput' must not be set when 'type' is '%s'", volumeType)
		}
	} else {
		// Update.

		// Setting 'iops = 0' is a no-op if the volume type does not require Iops to be specified.
		if diff.HasChange("iops") && volumeType != ec2.VolumeTypeIo1 && volumeType != ec2.VolumeTypeIo2 && volumeType != ec2.VolumeTypeGp3 && iops == 0 {
			return diff.Clear("iops")
		}
	}

	return nil
}<|MERGE_RESOLUTION|>--- conflicted
+++ resolved
@@ -152,56 +152,9 @@
 		input.Throughput = aws.Int64(int64(value.(int)))
 	}
 
-<<<<<<< HEAD
-	d.SetId(aws.StringValue(result.VolumeId))
-
-	return resourceEBSVolumeRead(d, meta)
-}
-
-func resourceEBSVolumeUpdate(d *schema.ResourceData, meta interface{}) error {
-	conn := meta.(*conns.AWSClient).EC2Conn
-
-	if d.HasChangesExcept("tags", "tags_all") {
-		params := &ec2.ModifyVolumeInput{
-			VolumeId: aws.String(d.Id()),
-		}
-
-		if d.HasChange("size") {
-			params.Size = aws.Int64(int64(d.Get("size").(int)))
-		}
-
-		if d.HasChange("type") {
-			volumeType := d.Get("type").(string)
-			params.VolumeType = aws.String(volumeType)
-
-			// Get Iops value because in the ec2.ModifyVolumeInput
-			// If you change the volume type to io1, io2, or gp3, the default is 3,000.
-			// https://docs.aws.amazon.com/AWSEC2/latest/APIReference/API_ModifyVolume.html
-			if volumeType == ec2.VolumeTypeIo1 || volumeType == ec2.VolumeTypeIo2 || volumeType == ec2.VolumeTypeGp3 {
-				params.Iops = aws.Int64(int64(d.Get("iops").(int)))
-			}
-		}
-
-		if d.HasChange("iops") {
-			params.Iops = aws.Int64(int64(d.Get("iops").(int)))
-		}
-
-		// "If no throughput value is specified, the existing value is retained."
-		// Not currently correct, so always specify any non-zero throughput value.
-		// Throughput is valid only for gp3 volumes.
-		if v := d.Get("throughput").(int); v > 0 && d.Get("type").(string) == ec2.VolumeTypeGp3 {
-			params.Throughput = aws.Int64(int64(v))
-		}
-
-		result, err := conn.ModifyVolume(params)
-		if err != nil {
-			return err
-		}
-=======
 	if value, ok := d.GetOk("type"); ok {
 		input.VolumeType = aws.String(value.(string))
 	}
->>>>>>> 9f6fa8e1
 
 	log.Printf("[DEBUG] Creating EBS Volume: %s", input)
 	output, err := conn.CreateVolume(input)
@@ -293,13 +246,21 @@
 		}
 
 		if d.HasChange("type") {
-			input.VolumeType = aws.String(d.Get("type").(string))
+			volumeType := d.Get("type").(string)
+			input.VolumeType = aws.String(volumeType)
+
+			// Get Iops value because in the ec2.ModifyVolumeInput API,
+			// if you change the volume type to io1, io2, or gp3, the default is 3,000.
+			// https://docs.aws.amazon.com/AWSEC2/latest/APIReference/API_ModifyVolume.html
+			if volumeType == ec2.VolumeTypeIo1 || volumeType == ec2.VolumeTypeIo2 || volumeType == ec2.VolumeTypeGp3 {
+				input.Iops = aws.Int64(int64(d.Get("iops").(int)))
+			}
 		}
 
 		_, err := conn.ModifyVolume(input)
 
 		if err != nil {
-			return fmt.Errorf("modifying EBS Volume(%s): %w", d.Id(), err)
+			return fmt.Errorf("modifying EBS Volume (%s): %w", d.Id(), err)
 		}
 
 		if _, err := WaitVolumeUpdated(conn, d.Id(), d.Timeout(schema.TimeoutUpdate)); err != nil {
