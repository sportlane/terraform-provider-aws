--- conflicted
+++ resolved
@@ -16,11 +16,7 @@
 	"github.com/hashicorp/terraform-provider-aws/internal/enum"
 	"github.com/hashicorp/terraform-provider-aws/internal/errs"
 	"github.com/hashicorp/terraform-provider-aws/internal/errs/sdkdiag"
-<<<<<<< HEAD
-=======
-	tfwaf "github.com/hashicorp/terraform-provider-aws/internal/service/waf"
 	"github.com/hashicorp/terraform-provider-aws/names"
->>>>>>> 6b2a794a
 )
 
 // @SDKResource("aws_wafregional_xss_match_set", name="XSS Match Set")
@@ -56,17 +52,10 @@
 										Type:     schema.TypeString,
 										Optional: true,
 									},
-<<<<<<< HEAD
-									"type": {
+									names.AttrType: {
 										Type:             schema.TypeString,
 										Required:         true,
 										ValidateDiagFunc: enum.Validate[awstypes.MatchFieldType](),
-=======
-									names.AttrType: {
-										Type:         schema.TypeString,
-										Required:     true,
-										ValidateFunc: validation.StringInSlice(wafregional.MatchFieldType_Values(), false),
->>>>>>> 6b2a794a
 									},
 								},
 							},
