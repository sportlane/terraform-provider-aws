// Copyright (c) HashiCorp, Inc.
// SPDX-License-Identifier: MPL-2.0

package ecs_test

import (
	"context"
	"fmt"
	"testing"

	awstypes "github.com/aws/aws-sdk-go-v2/service/ecs/types"
	sdkacctest "github.com/hashicorp/terraform-plugin-testing/helper/acctest"
	"github.com/hashicorp/terraform-plugin-testing/helper/resource"
	"github.com/hashicorp/terraform-plugin-testing/terraform"
	"github.com/hashicorp/terraform-provider-aws/internal/acctest"
	"github.com/hashicorp/terraform-provider-aws/internal/conns"
	tfecs "github.com/hashicorp/terraform-provider-aws/internal/service/ecs"
	"github.com/hashicorp/terraform-provider-aws/internal/tfresource"
	"github.com/hashicorp/terraform-provider-aws/names"
)

func TestAccECSCluster_basic(t *testing.T) {
	ctx := acctest.Context(t)
	var v awstypes.Cluster
	rName := sdkacctest.RandomWithPrefix(acctest.ResourcePrefix)
	resourceName := "aws_ecs_cluster.test"

	resource.ParallelTest(t, resource.TestCase{
		PreCheck:                 func() { acctest.PreCheck(ctx, t) },
		ErrorCheck:               acctest.ErrorCheck(t, names.ECSServiceID),
		ProtoV5ProviderFactories: acctest.ProtoV5ProviderFactories,
		CheckDestroy:             testAccCheckClusterDestroy(ctx),
		Steps: []resource.TestStep{
			{
				Config: testAccClusterConfig_basic(rName),
				Check: resource.ComposeAggregateTestCheckFunc(
					testAccCheckClusterExists(ctx, resourceName, &v),
					acctest.CheckResourceAttrRegionalARN(resourceName, names.AttrARN, "ecs", fmt.Sprintf("cluster/%s", rName)),
					resource.TestCheckResourceAttr(resourceName, "configuration.#", acctest.Ct0),
					resource.TestCheckResourceAttr(resourceName, "default_capacity_provider_strategy.#", acctest.Ct0),
					resource.TestCheckResourceAttr(resourceName, names.AttrName, rName),
					resource.TestCheckResourceAttr(resourceName, "service_connect_defaults.#", acctest.Ct0),
					resource.TestCheckResourceAttr(resourceName, "setting.#", acctest.Ct1),
					resource.TestCheckTypeSetElemNestedAttrs(resourceName, "setting.*", map[string]string{
						names.AttrName:  "containerInsights",
						names.AttrValue: "disabled",
					}),
					resource.TestCheckResourceAttr(resourceName, acctest.CtTagsPercent, acctest.Ct0),
				),
			},
			{
				ResourceName:      resourceName,
				ImportStateId:     rName,
				ImportState:       true,
				ImportStateVerify: true,
			},
		},
	})
}

func TestAccECSCluster_disappears(t *testing.T) {
	ctx := acctest.Context(t)
	var v awstypes.Cluster
	rName := sdkacctest.RandomWithPrefix(acctest.ResourcePrefix)
	resourceName := "aws_ecs_cluster.test"

	resource.ParallelTest(t, resource.TestCase{
		PreCheck:                 func() { acctest.PreCheck(ctx, t) },
		ErrorCheck:               acctest.ErrorCheck(t, names.ECSServiceID),
		ProtoV5ProviderFactories: acctest.ProtoV5ProviderFactories,
		CheckDestroy:             testAccCheckClusterDestroy(ctx),
		Steps: []resource.TestStep{
			{
				Config: testAccClusterConfig_basic(rName),
				Check: resource.ComposeTestCheckFunc(
					testAccCheckClusterExists(ctx, resourceName, &v),
					acctest.CheckResourceDisappears(ctx, acctest.Provider, tfecs.ResourceCluster(), resourceName),
				),
				ExpectNonEmptyPlan: true,
			},
		},
	})
}

func TestAccECSCluster_tags(t *testing.T) {
	ctx := acctest.Context(t)
	var v awstypes.Cluster
	rName := sdkacctest.RandomWithPrefix(acctest.ResourcePrefix)
	resourceName := "aws_ecs_cluster.test"

	resource.ParallelTest(t, resource.TestCase{
		PreCheck:                 func() { acctest.PreCheck(ctx, t) },
		ErrorCheck:               acctest.ErrorCheck(t, names.ECSServiceID),
		ProtoV5ProviderFactories: acctest.ProtoV5ProviderFactories,
		CheckDestroy:             testAccCheckClusterDestroy(ctx),
		Steps: []resource.TestStep{
			{
				Config: testAccClusterConfig_tags1(rName, acctest.CtKey1, acctest.CtValue1),
				Check: resource.ComposeTestCheckFunc(
					testAccCheckClusterExists(ctx, resourceName, &v),
					resource.TestCheckResourceAttr(resourceName, acctest.CtTagsPercent, acctest.Ct1),
					resource.TestCheckResourceAttr(resourceName, acctest.CtTagsKey1, acctest.CtValue1),
				),
			},
			{
				ResourceName:      resourceName,
				ImportStateId:     rName,
				ImportState:       true,
				ImportStateVerify: true,
			},
			{
				Config: testAccClusterConfig_tags2(rName, acctest.CtKey1, acctest.CtValue1Updated, acctest.CtKey2, acctest.CtValue2),
				Check: resource.ComposeTestCheckFunc(
					testAccCheckClusterExists(ctx, resourceName, &v),
					resource.TestCheckResourceAttr(resourceName, acctest.CtTagsPercent, acctest.Ct2),
					resource.TestCheckResourceAttr(resourceName, acctest.CtTagsKey1, acctest.CtValue1Updated),
					resource.TestCheckResourceAttr(resourceName, acctest.CtTagsKey2, acctest.CtValue2),
				),
			},
			{
				Config: testAccClusterConfig_tags1(rName, acctest.CtKey2, acctest.CtValue2),
				Check: resource.ComposeTestCheckFunc(
					testAccCheckClusterExists(ctx, resourceName, &v),
					resource.TestCheckResourceAttr(resourceName, acctest.CtTagsPercent, acctest.Ct1),
					resource.TestCheckResourceAttr(resourceName, acctest.CtTagsKey2, acctest.CtValue2),
				),
			},
		},
	})
}

func TestAccECSCluster_serviceConnectDefaults(t *testing.T) {
	ctx := acctest.Context(t)
	var v awstypes.Cluster
	rName := sdkacctest.RandomWithPrefix(acctest.ResourcePrefix)
	ns := fmt.Sprintf("%s-%s", acctest.ResourcePrefix, sdkacctest.RandStringFromCharSet(8, sdkacctest.CharSetAlpha))
	resourceName := "aws_ecs_cluster.test"
	namespace1ResourceName := "aws_service_discovery_http_namespace.test.0"
	namespace2ResourceName := "aws_service_discovery_http_namespace.test.1"

	resource.ParallelTest(t, resource.TestCase{
		PreCheck:                 func() { acctest.PreCheck(ctx, t) },
		ErrorCheck:               acctest.ErrorCheck(t, names.ECSServiceID),
		ProtoV5ProviderFactories: acctest.ProtoV5ProviderFactories,
		CheckDestroy:             testAccCheckClusterDestroy(ctx),
		Steps: []resource.TestStep{
			{
				Config: testAccClusterConfig_serviceConnectDefaults(rName, ns, 0),
				Check: resource.ComposeTestCheckFunc(
					testAccCheckClusterExists(ctx, resourceName, &v),
					resource.TestCheckResourceAttr(resourceName, "service_connect_defaults.#", acctest.Ct1),
					resource.TestCheckResourceAttrPair(resourceName, "service_connect_defaults.0.namespace", namespace1ResourceName, names.AttrARN),
				),
			},
			{
				ResourceName:      resourceName,
				ImportStateId:     rName,
				ImportState:       true,
				ImportStateVerify: true,
			},
			{
				Config: testAccClusterConfig_serviceConnectDefaults(rName, ns, 1),
				Check: resource.ComposeTestCheckFunc(
					testAccCheckClusterExists(ctx, resourceName, &v),
					resource.TestCheckResourceAttr(resourceName, "service_connect_defaults.#", acctest.Ct1),
					resource.TestCheckResourceAttrPair(resourceName, "service_connect_defaults.0.namespace", namespace2ResourceName, names.AttrARN),
				),
			},
		},
	})
}

func TestAccECSCluster_containerInsights(t *testing.T) {
	ctx := acctest.Context(t)
	var cluster1 awstypes.Cluster
	rName := sdkacctest.RandomWithPrefix(acctest.ResourcePrefix)
	resourceName := "aws_ecs_cluster.test"

	resource.ParallelTest(t, resource.TestCase{
		PreCheck:                 func() { acctest.PreCheck(ctx, t) },
		ErrorCheck:               acctest.ErrorCheck(t, names.ECSServiceID),
		ProtoV5ProviderFactories: acctest.ProtoV5ProviderFactories,
		CheckDestroy:             testAccCheckClusterDestroy(ctx),
		Steps: []resource.TestStep{
			{
				Config: testAccClusterConfig_basic(rName),
				Check: resource.ComposeTestCheckFunc(
					testAccCheckClusterExists(ctx, resourceName, &cluster1),
					acctest.CheckResourceAttrRegionalARN(resourceName, names.AttrARN, "ecs", fmt.Sprintf("cluster/%s", rName)),
				),
			},
			{
				Config: testAccClusterConfig_containerInsights(rName, names.AttrEnabled),
				Check: resource.ComposeTestCheckFunc(
					testAccCheckClusterExists(ctx, resourceName, &cluster1),
					acctest.CheckResourceAttrRegionalARN(resourceName, names.AttrARN, "ecs", fmt.Sprintf("cluster/%s", rName)),
					resource.TestCheckResourceAttr(resourceName, names.AttrName, rName),
					resource.TestCheckResourceAttr(resourceName, "setting.#", acctest.Ct1),
					resource.TestCheckTypeSetElemNestedAttrs(resourceName, "setting.*", map[string]string{
						names.AttrName:  "containerInsights",
						names.AttrValue: names.AttrEnabled,
					}),
				),
			},
			{
				Config: testAccClusterConfig_containerInsights(rName, "disabled"),
				Check: resource.ComposeTestCheckFunc(
					testAccCheckClusterExists(ctx, resourceName, &cluster1),
					resource.TestCheckResourceAttr(resourceName, "setting.#", acctest.Ct1),
					resource.TestCheckTypeSetElemNestedAttrs(resourceName, "setting.*", map[string]string{
						names.AttrName:  "containerInsights",
						names.AttrValue: "disabled",
					}),
				),
			},
		},
	})
}

func TestAccECSCluster_configuration(t *testing.T) {
	ctx := acctest.Context(t)
	var cluster1 awstypes.Cluster
	rName := sdkacctest.RandomWithPrefix(acctest.ResourcePrefix)
	resourceName := "aws_ecs_cluster.test"

	resource.ParallelTest(t, resource.TestCase{
		PreCheck:                 func() { acctest.PreCheck(ctx, t) },
		ErrorCheck:               acctest.ErrorCheck(t, names.ECSServiceID),
		ProtoV5ProviderFactories: acctest.ProtoV5ProviderFactories,
		CheckDestroy:             testAccCheckClusterDestroy(ctx),
		Steps: []resource.TestStep{
			{
				Config: testAccClusterConfig_configuration(rName, true),
				Check: resource.ComposeTestCheckFunc(
					testAccCheckClusterExists(ctx, resourceName, &cluster1),
					resource.TestCheckResourceAttr(resourceName, "configuration.#", acctest.Ct1),
					resource.TestCheckResourceAttr(resourceName, "configuration.0.execute_command_configuration.#", acctest.Ct1),
					resource.TestCheckResourceAttrPair(resourceName, "configuration.0.execute_command_configuration.0.kms_key_id", "aws_kms_key.test", names.AttrARN),
					resource.TestCheckResourceAttr(resourceName, "configuration.0.execute_command_configuration.0.logging", "OVERRIDE"),
					resource.TestCheckResourceAttr(resourceName, "configuration.0.execute_command_configuration.0.log_configuration.#", acctest.Ct1),
					resource.TestCheckResourceAttr(resourceName, "configuration.0.execute_command_configuration.0.log_configuration.0.cloud_watch_encryption_enabled", acctest.CtTrue),
					resource.TestCheckResourceAttrPair(resourceName, "configuration.0.execute_command_configuration.0.log_configuration.0.cloud_watch_log_group_name", "aws_cloudwatch_log_group.test", names.AttrName),
				),
			},
			{
				ResourceName:      resourceName,
				ImportStateId:     rName,
				ImportState:       true,
				ImportStateVerify: true,
			},
			{
				Config: testAccClusterConfig_configuration(rName, false),
				Check: resource.ComposeTestCheckFunc(
					testAccCheckClusterExists(ctx, resourceName, &cluster1),
					resource.TestCheckResourceAttr(resourceName, "configuration.#", acctest.Ct1),
					resource.TestCheckResourceAttr(resourceName, "configuration.0.execute_command_configuration.#", acctest.Ct1),
					resource.TestCheckResourceAttrPair(resourceName, "configuration.0.execute_command_configuration.0.kms_key_id", "aws_kms_key.test", names.AttrARN),
					resource.TestCheckResourceAttr(resourceName, "configuration.0.execute_command_configuration.0.logging", "OVERRIDE"),
					resource.TestCheckResourceAttr(resourceName, "configuration.0.execute_command_configuration.0.log_configuration.#", acctest.Ct1),
					resource.TestCheckResourceAttr(resourceName, "configuration.0.execute_command_configuration.0.log_configuration.0.cloud_watch_encryption_enabled", acctest.CtFalse),
					resource.TestCheckResourceAttrPair(resourceName, "configuration.0.execute_command_configuration.0.log_configuration.0.cloud_watch_log_group_name", "aws_cloudwatch_log_group.test", names.AttrName),
				),
			},
		},
	})
}

func TestAccECSCluster_managedStorageConfiguration(t *testing.T) {
	ctx := acctest.Context(t)
<<<<<<< HEAD
	var cluster1 ecs.Cluster
=======
	var cluster1 awstypes.Cluster
>>>>>>> 5c2b9db2
	rName := sdkacctest.RandomWithPrefix(acctest.ResourcePrefix)
	resourceName := "aws_ecs_cluster.test"

	resource.ParallelTest(t, resource.TestCase{
		PreCheck:                 func() { acctest.PreCheck(ctx, t) },
		ErrorCheck:               acctest.ErrorCheck(t, names.ECSServiceID),
		ProtoV5ProviderFactories: acctest.ProtoV5ProviderFactories,
		CheckDestroy:             testAccCheckClusterDestroy(ctx),
		Steps: []resource.TestStep{
			{
				Config: testAccClusterConfig_managedStorageConfiguration(rName, "aws_kms_key.test.arn", "null"),
				Check: resource.ComposeTestCheckFunc(
					testAccCheckClusterExists(ctx, resourceName, &cluster1),
					resource.TestCheckResourceAttr(resourceName, "configuration.#", acctest.Ct1),
					resource.TestCheckResourceAttr(resourceName, "configuration.0.managed_storage_configuration.#", acctest.Ct1),
					resource.TestCheckResourceAttrPair(resourceName, "configuration.0.managed_storage_configuration.0.fargate_ephemeral_storage_kms_key_id", "aws_kms_key.test", names.AttrARN),
					resource.TestCheckResourceAttr(resourceName, "configuration.0.managed_storage_configuration.0.kms_key_id", ""),
				),
			},
			{
				ResourceName:      resourceName,
				ImportStateId:     rName,
				ImportState:       true,
				ImportStateVerify: true,
			},
			{
				Config: testAccClusterConfig_managedStorageConfiguration(rName, "null", "aws_kms_key.test.arn"),
				Check: resource.ComposeTestCheckFunc(
					testAccCheckClusterExists(ctx, resourceName, &cluster1),
					resource.TestCheckResourceAttr(resourceName, "configuration.#", acctest.Ct1),
					resource.TestCheckResourceAttr(resourceName, "configuration.0.managed_storage_configuration.#", acctest.Ct1),
					resource.TestCheckResourceAttr(resourceName, "configuration.0.managed_storage_configuration.0.fargate_ephemeral_storage_kms_key_id", ""),
					resource.TestCheckResourceAttrPair(resourceName, "configuration.0.managed_storage_configuration.0.kms_key_id", "aws_kms_key.test", names.AttrARN),
				),
			},
			{
				ResourceName:      resourceName,
				ImportStateId:     rName,
				ImportState:       true,
				ImportStateVerify: true,
			},
		},
	})
}

func testAccCheckClusterDestroy(ctx context.Context) resource.TestCheckFunc {
	return func(s *terraform.State) error {
		conn := acctest.Provider.Meta().(*conns.AWSClient).ECSClient(ctx)

		for _, rs := range s.RootModule().Resources {
			if rs.Type != "aws_ecs_cluster" {
				continue
			}

			_, err := tfecs.FindClusterByNameOrARN(ctx, conn, rs.Primary.ID)

			if tfresource.NotFound(err) {
				continue
			}

			if err != nil {
				return err
			}

			return fmt.Errorf("ECS Cluster %s still exists", rs.Primary.ID)
		}

		return nil
	}
}

func testAccCheckClusterExists(ctx context.Context, n string, v *awstypes.Cluster) resource.TestCheckFunc {
	return func(s *terraform.State) error {
		rs, ok := s.RootModule().Resources[n]
		if !ok {
			return fmt.Errorf("Not found: %s", n)
		}

		conn := acctest.Provider.Meta().(*conns.AWSClient).ECSClient(ctx)

		output, err := tfecs.FindClusterByNameOrARN(ctx, conn, rs.Primary.ID)

		if err != nil {
			return err
		}

		*v = *output

		return nil
	}
}

func testAccClusterConfig_basic(rName string) string {
	return fmt.Sprintf(`
resource "aws_ecs_cluster" "test" {
  name = %[1]q
}
`, rName)
}

func testAccClusterConfig_tags1(rName, tag1Key, tag1Value string) string {
	return fmt.Sprintf(`
resource "aws_ecs_cluster" "test" {
  name = %[1]q

  tags = {
    %[2]q = %[3]q
  }
}
`, rName, tag1Key, tag1Value)
}

func testAccClusterConfig_tags2(rName, tag1Key, tag1Value, tag2Key, tag2Value string) string {
	return fmt.Sprintf(`
resource "aws_ecs_cluster" "test" {
  name = %[1]q

  tags = {
    %[2]q = %[3]q
    %[4]q = %[5]q
  }
}
`, rName, tag1Key, tag1Value, tag2Key, tag2Value)
}

func testAccClusterConfig_serviceConnectDefaults(rName, ns string, idx int) string {
	return fmt.Sprintf(`
resource "aws_service_discovery_http_namespace" "test" {
  count = 2

  name = "%[2]s-${count.index}"
}

resource "aws_ecs_cluster" "test" {
  name = %[1]q

  service_connect_defaults {
    namespace = aws_service_discovery_http_namespace.test[%[3]d].arn
  }
}
`, rName, ns, idx)
}

func testAccClusterConfig_containerInsights(rName, value string) string {
	return fmt.Sprintf(`
resource "aws_ecs_cluster" "test" {
  name = %[1]q

  setting {
    name  = "containerInsights"
    value = %[2]q
  }
}
`, rName, value)
}

func testAccClusterConfig_configuration(rName string, enable bool) string {
	return fmt.Sprintf(`
resource "aws_kms_key" "test" {
  description             = %[1]q
  deletion_window_in_days = 7
}

resource "aws_cloudwatch_log_group" "test" {
  name = %[1]q
}

resource "aws_ecs_cluster" "test" {
  name = %[1]q

  configuration {
    execute_command_configuration {
      kms_key_id = aws_kms_key.test.arn
      logging    = "OVERRIDE"

      log_configuration {
        cloud_watch_encryption_enabled = %[2]t
        cloud_watch_log_group_name     = aws_cloudwatch_log_group.test.name
      }
    }
  }
}
`, rName, enable)
}

func testAccClusterConfig_managedStorageConfiguration(rName, fargateEphemeralStorageKmsKeyId, kmsKeyId string) string {
	return fmt.Sprintf(`
data "aws_caller_identity" "current" {}

resource "aws_kms_key" "test" {
  description             = %[1]q
  deletion_window_in_days = 7
}

resource "aws_kms_key_policy" "test" {
  key_id = aws_kms_key.test.id
  policy = jsonencode({
    Id = "ECSClusterFargatePolicy"
    Statement = [
      {
        Sid    = "Enable IAM User Permissions"
        Effect = "Allow"
        Principal = {
          "AWS" : "*"
        }
        Action   = "kms:*"
        Resource = "*"
      },
      {
        Sid    = "Allow generate data key access for Fargate tasks."
        Effect = "Allow"
        Principal = {
          Service = "fargate.amazonaws.com"
        }
        Action = [
          "kms:GenerateDataKeyWithoutPlaintext"
        ]
        Condition = {
          StringEquals = {
            "kms:EncryptionContext:aws:ecs:clusterAccount" = [
              data.aws_caller_identity.current.account_id
            ]
            "kms:EncryptionContext:aws:ecs:clusterName" = [
              %[1]q
            ]
          }
        }
        Resource = "*"
      },
      {
        Sid    = "Allow grant creation permission for Fargate tasks."
        Effect = "Allow"
        Principal = {
          Service = "fargate.amazonaws.com"
        }
        Action = [
          "kms:CreateGrant"
        ]
        Condition = {
          StringEquals = {
            "kms:EncryptionContext:aws:ecs:clusterAccount" = [
              data.aws_caller_identity.current.account_id
            ]
            "kms:EncryptionContext:aws:ecs:clusterName" = [
              %[1]q
            ]
          }
          "ForAllValues:StringEquals" = {
            "kms:GrantOperations" = [
              "Decrypt"
            ]
          }
        }
        Resource = "*"
      }
    ]
    Version = "2012-10-17"
  })
}

resource "aws_ecs_cluster" "test" {
  name = %[1]q

  configuration {
    managed_storage_configuration {
      fargate_ephemeral_storage_kms_key_id = %[2]s
      kms_key_id                           = %[3]s
    }
  }
  depends_on = [
    aws_kms_key_policy.test
  ]
}
`, rName, fargateEphemeralStorageKmsKeyId, kmsKeyId)
}<|MERGE_RESOLUTION|>--- conflicted
+++ resolved
@@ -267,11 +267,7 @@
 
 func TestAccECSCluster_managedStorageConfiguration(t *testing.T) {
 	ctx := acctest.Context(t)
-<<<<<<< HEAD
-	var cluster1 ecs.Cluster
-=======
 	var cluster1 awstypes.Cluster
->>>>>>> 5c2b9db2
 	rName := sdkacctest.RandomWithPrefix(acctest.ResourcePrefix)
 	resourceName := "aws_ecs_cluster.test"
 
