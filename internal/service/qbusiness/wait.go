// Copyright (c) HashiCorp, Inc.
// SPDX-License-Identifier: MPL-2.0

package qbusiness

import (
	"context"
	"errors"
	"time"

	"github.com/aws/aws-sdk-go-v2/service/qbusiness"
	"github.com/aws/aws-sdk-go-v2/service/qbusiness/types"
	"github.com/hashicorp/terraform-plugin-sdk/v2/helper/retry"
	"github.com/hashicorp/terraform-provider-aws/internal/enum"
	"github.com/hashicorp/terraform-provider-aws/internal/tfresource"
)

func waitApplicationCreated(ctx context.Context, conn *qbusiness.Client, id string, timeout time.Duration) (*qbusiness.GetApplicationOutput, error) {
	stateConf := &retry.StateChangeConf{
		Pending:    enum.Slice(types.ApplicationStatusCreating, types.ApplicationStatusUpdating),
		Target:     enum.Slice(types.ApplicationStatusActive),
		Refresh:    statusAppAvailability(ctx, conn, id),
		Timeout:    timeout,
		MinTimeout: 10 * time.Second,
	}

	outputRaw, err := stateConf.WaitForStateContext(ctx)

	if output, ok := outputRaw.(*qbusiness.GetApplicationOutput); ok {
		tfresource.SetLastError(err, errors.New(string(output.Status)))

		return output, err
	}
	return nil, err
}

func waitApplicationDeleted(ctx context.Context, conn *qbusiness.Client, id string, timeout time.Duration) (*qbusiness.GetApplicationOutput, error) {
	stateConf := &retry.StateChangeConf{
		Pending:    enum.Slice(types.ApplicationStatusActive, types.ApplicationStatusDeleting),
		Target:     []string{},
		Refresh:    statusAppAvailability(ctx, conn, id),
		Timeout:    timeout,
		MinTimeout: 10 * time.Second,
	}

	outputRaw, err := stateConf.WaitForStateContext(ctx)

	if output, ok := outputRaw.(*qbusiness.GetApplicationOutput); ok {
		tfresource.SetLastError(err, errors.New(string(output.Status)))

		return output, err
	}
	return nil, err
}

<<<<<<< HEAD
func waitIndexCreated(ctx context.Context, conn *qbusiness.Client, index_id string, timeout time.Duration) (*qbusiness.GetIndexOutput, error) {
	stateConf := &retry.StateChangeConf{
		Pending:    enum.Slice(types.IndexStatusCreating, types.IndexStatusUpdating),
		Target:     enum.Slice(types.IndexStatusActive),
		Refresh:    statusIndexAvailability(ctx, conn, index_id),
=======
func waitWebexperienceCreated(ctx context.Context, conn *qbusiness.Client, id string, timeout time.Duration) (*qbusiness.GetWebExperienceOutput, error) {
	stateConf := &retry.StateChangeConf{
		Pending:    enum.Slice(types.WebExperienceStatusCreating),
		Target:     enum.Slice(types.WebExperienceStatusActive, types.WebExperienceStatusPendingAuthConfig),
		Refresh:    statusWebexperienceAvailability(ctx, conn, id),
>>>>>>> 60a69279
		Timeout:    timeout,
		MinTimeout: 10 * time.Second,
	}

	outputRaw, err := stateConf.WaitForStateContext(ctx)

<<<<<<< HEAD
	if output, ok := outputRaw.(*qbusiness.GetIndexOutput); ok {
=======
	if output, ok := outputRaw.(*qbusiness.GetWebExperienceOutput); ok {
>>>>>>> 60a69279
		tfresource.SetLastError(err, errors.New(string(output.Status)))

		return output, err
	}
	return nil, err
}

<<<<<<< HEAD
func waitIndexDeleted(ctx context.Context, conn *qbusiness.Client, index_id string, timeout time.Duration) (*qbusiness.GetIndexOutput, error) {
	stateConf := &retry.StateChangeConf{
		Pending:    enum.Slice(types.IndexStatusActive, types.IndexStatusDeleting),
		Target:     []string{},
		Refresh:    statusIndexAvailability(ctx, conn, index_id),
=======
func waitWebexperienceDeleted(ctx context.Context, conn *qbusiness.Client, id string, timeout time.Duration) (*qbusiness.GetWebExperienceOutput, error) {
	stateConf := &retry.StateChangeConf{
		Pending: enum.Slice(types.WebExperienceStatusActive, types.WebExperienceStatusDeleting,
			types.WebExperienceStatusPendingAuthConfig, types.WebExperienceStatusFailed),
		Target:     []string{},
		Refresh:    statusWebexperienceAvailability(ctx, conn, id),
>>>>>>> 60a69279
		Timeout:    timeout,
		MinTimeout: 10 * time.Second,
	}

	outputRaw, err := stateConf.WaitForStateContext(ctx)

<<<<<<< HEAD
	if output, ok := outputRaw.(*qbusiness.GetIndexOutput); ok {
		tfresource.SetLastError(err, errors.New(string(output.Status)))

		return output, err
	}
	return nil, err
}

func waitRetrieverCreated(ctx context.Context, conn *qbusiness.Client, retriever_id string, timeout time.Duration) (*qbusiness.GetRetrieverOutput, error) {
	stateConf := &retry.StateChangeConf{
		Pending:    enum.Slice(types.RetrieverStatusCreating),
		Target:     enum.Slice(types.RetrieverStatusActive),
		Refresh:    statusRetrieverAvailability(ctx, conn, retriever_id),
		Timeout:    timeout,
		MinTimeout: 10 * time.Second,
	}

	outputRaw, err := stateConf.WaitForStateContext(ctx)

	if output, ok := outputRaw.(*qbusiness.GetRetrieverOutput); ok {
		tfresource.SetLastError(err, errors.New(string(output.Status)))

		return output, err
	}
	return nil, err
}

func waitDatasourceCreated(ctx context.Context, conn *qbusiness.Client, datasource_id string, timeout time.Duration) (*qbusiness.GetDataSourceOutput, error) {
	stateConf := &retry.StateChangeConf{
		Pending:    enum.Slice(types.DataSourceStatusCreating, types.DataSourceStatusPendingCreation),
		Target:     enum.Slice(types.DataSourceStatusActive),
		Refresh:    statusDatasourceAvailability(ctx, conn, datasource_id),
		Timeout:    timeout,
		MinTimeout: 10 * time.Second,
	}

	outputRaw, err := stateConf.WaitForStateContext(ctx)

	if output, ok := outputRaw.(*qbusiness.GetDataSourceOutput); ok {
		tfresource.SetLastError(err, errors.New(string(output.Status)))

		return output, err
	}
	return nil, err
}

func waitRetrieverDeleted(ctx context.Context, conn *qbusiness.Client, retriever_id string, timeout time.Duration) (*qbusiness.GetRetrieverOutput, error) {
	stateConf := &retry.StateChangeConf{
		Pending:    enum.Slice(types.RetrieverStatusActive),
		Target:     []string{},
		Refresh:    statusRetrieverAvailability(ctx, conn, retriever_id),
		Timeout:    timeout,
		MinTimeout: 10 * time.Second,
	}

	outputRaw, err := stateConf.WaitForStateContext(ctx)

	if output, ok := outputRaw.(*qbusiness.GetRetrieverOutput); ok {
		tfresource.SetLastError(err, errors.New(string(output.Status)))

		return output, err
	}
	return nil, err
}

func waitDatasourceUpdated(ctx context.Context, conn *qbusiness.Client, datasource_id string, timeout time.Duration) (*qbusiness.GetDataSourceOutput, error) {
	stateConf := &retry.StateChangeConf{
		Pending:    enum.Slice(types.DataSourceStatusUpdating),
		Target:     enum.Slice(types.DataSourceStatusActive),
		Refresh:    statusDatasourceAvailability(ctx, conn, datasource_id),
		Timeout:    timeout,
		MinTimeout: 10 * time.Second,
	}

	outputRaw, err := stateConf.WaitForStateContext(ctx)

	if output, ok := outputRaw.(*qbusiness.GetDataSourceOutput); ok {
		tfresource.SetLastError(err, errors.New(string(output.Status)))

		return output, err
	}
	return nil, err
}

func waitDatasourceDeleted(ctx context.Context, conn *qbusiness.Client, datasource_id string, timeout time.Duration) (*qbusiness.GetDataSourceOutput, error) {
	stateConf := &retry.StateChangeConf{
		Pending:    enum.Slice(types.DataSourceStatusActive, types.DataSourceStatusDeleting),
		Target:     []string{},
		Refresh:    statusDatasourceAvailability(ctx, conn, datasource_id),
		Timeout:    timeout,
		MinTimeout: 10 * time.Second,
	}
	outputRaw, err := stateConf.WaitForStateContext(ctx)

	if output, ok := outputRaw.(*qbusiness.GetDataSourceOutput); ok {
=======
	if output, ok := outputRaw.(*qbusiness.GetWebExperienceOutput); ok {
>>>>>>> 60a69279
		tfresource.SetLastError(err, errors.New(string(output.Status)))

		return output, err
	}
	return nil, err
}<|MERGE_RESOLUTION|>--- conflicted
+++ resolved
@@ -53,156 +53,170 @@
 	return nil, err
 }
 
-<<<<<<< HEAD
 func waitIndexCreated(ctx context.Context, conn *qbusiness.Client, index_id string, timeout time.Duration) (*qbusiness.GetIndexOutput, error) {
 	stateConf := &retry.StateChangeConf{
 		Pending:    enum.Slice(types.IndexStatusCreating, types.IndexStatusUpdating),
 		Target:     enum.Slice(types.IndexStatusActive),
 		Refresh:    statusIndexAvailability(ctx, conn, index_id),
-=======
+		Timeout:    timeout,
+		MinTimeout: 10 * time.Second,
+	}
+
+	outputRaw, err := stateConf.WaitForStateContext(ctx)
+
+	if output, ok := outputRaw.(*qbusiness.GetIndexOutput); ok {
+		tfresource.SetLastError(err, errors.New(string(output.Status)))
+
+		return output, err
+	}
+	return nil, err
+}
+
+func waitIndexDeleted(ctx context.Context, conn *qbusiness.Client, index_id string, timeout time.Duration) (*qbusiness.GetIndexOutput, error) {
+	stateConf := &retry.StateChangeConf{
+		Pending:    enum.Slice(types.IndexStatusActive, types.IndexStatusDeleting),
+		Target:     []string{},
+		Refresh:    statusIndexAvailability(ctx, conn, index_id),
+		Timeout:    timeout,
+		MinTimeout: 10 * time.Second,
+	}
+
+	outputRaw, err := stateConf.WaitForStateContext(ctx)
+
+	if output, ok := outputRaw.(*qbusiness.GetIndexOutput); ok {
+		tfresource.SetLastError(err, errors.New(string(output.Status)))
+
+		return output, err
+	}
+	return nil, err
+}
+
+func waitRetrieverCreated(ctx context.Context, conn *qbusiness.Client, retriever_id string, timeout time.Duration) (*qbusiness.GetRetrieverOutput, error) {
+	stateConf := &retry.StateChangeConf{
+		Pending:    enum.Slice(types.RetrieverStatusCreating),
+		Target:     enum.Slice(types.RetrieverStatusActive),
+		Refresh:    statusRetrieverAvailability(ctx, conn, retriever_id),
+		Timeout:    timeout,
+		MinTimeout: 10 * time.Second,
+	}
+
+	outputRaw, err := stateConf.WaitForStateContext(ctx)
+
+	if output, ok := outputRaw.(*qbusiness.GetRetrieverOutput); ok {
+		tfresource.SetLastError(err, errors.New(string(output.Status)))
+
+		return output, err
+	}
+	return nil, err
+}
+
+func waitDatasourceCreated(ctx context.Context, conn *qbusiness.Client, datasource_id string, timeout time.Duration) (*qbusiness.GetDataSourceOutput, error) {
+	stateConf := &retry.StateChangeConf{
+		Pending:    enum.Slice(types.DataSourceStatusCreating, types.DataSourceStatusPendingCreation),
+		Target:     enum.Slice(types.DataSourceStatusActive),
+		Refresh:    statusDatasourceAvailability(ctx, conn, datasource_id),
+		Timeout:    timeout,
+		MinTimeout: 10 * time.Second,
+	}
+
+	outputRaw, err := stateConf.WaitForStateContext(ctx)
+
+	if output, ok := outputRaw.(*qbusiness.GetDataSourceOutput); ok {
+		tfresource.SetLastError(err, errors.New(string(output.Status)))
+
+		return output, err
+	}
+	return nil, err
+}
+
+func waitRetrieverDeleted(ctx context.Context, conn *qbusiness.Client, retriever_id string, timeout time.Duration) (*qbusiness.GetRetrieverOutput, error) {
+	stateConf := &retry.StateChangeConf{
+		Pending:    enum.Slice(types.RetrieverStatusActive),
+		Target:     []string{},
+		Refresh:    statusRetrieverAvailability(ctx, conn, retriever_id),
+		Timeout:    timeout,
+		MinTimeout: 10 * time.Second,
+	}
+
+	outputRaw, err := stateConf.WaitForStateContext(ctx)
+
+	if output, ok := outputRaw.(*qbusiness.GetRetrieverOutput); ok {
+		tfresource.SetLastError(err, errors.New(string(output.Status)))
+
+		return output, err
+	}
+	return nil, err
+}
+
+func waitDatasourceUpdated(ctx context.Context, conn *qbusiness.Client, datasource_id string, timeout time.Duration) (*qbusiness.GetDataSourceOutput, error) {
+	stateConf := &retry.StateChangeConf{
+		Pending:    enum.Slice(types.DataSourceStatusUpdating),
+		Target:     enum.Slice(types.DataSourceStatusActive),
+		Refresh:    statusDatasourceAvailability(ctx, conn, datasource_id),
+		Timeout:    timeout,
+		MinTimeout: 10 * time.Second,
+	}
+
+	outputRaw, err := stateConf.WaitForStateContext(ctx)
+
+	if output, ok := outputRaw.(*qbusiness.GetDataSourceOutput); ok {
+		tfresource.SetLastError(err, errors.New(string(output.Status)))
+
+		return output, err
+	}
+	return nil, err
+}
+
+func waitDatasourceDeleted(ctx context.Context, conn *qbusiness.Client, datasource_id string, timeout time.Duration) (*qbusiness.GetDataSourceOutput, error) {
+	stateConf := &retry.StateChangeConf{
+		Pending:    enum.Slice(types.DataSourceStatusActive, types.DataSourceStatusDeleting),
+		Target:     []string{},
+		Refresh:    statusDatasourceAvailability(ctx, conn, datasource_id),
+		Timeout:    timeout,
+		MinTimeout: 10 * time.Second,
+	}
+	outputRaw, err := stateConf.WaitForStateContext(ctx)
+
+	if output, ok := outputRaw.(*qbusiness.GetDataSourceOutput); ok {
+		tfresource.SetLastError(err, errors.New(string(output.Status)))
+
+		return output, err
+	}
+	return nil, err
+}
+
 func waitWebexperienceCreated(ctx context.Context, conn *qbusiness.Client, id string, timeout time.Duration) (*qbusiness.GetWebExperienceOutput, error) {
 	stateConf := &retry.StateChangeConf{
 		Pending:    enum.Slice(types.WebExperienceStatusCreating),
 		Target:     enum.Slice(types.WebExperienceStatusActive, types.WebExperienceStatusPendingAuthConfig),
 		Refresh:    statusWebexperienceAvailability(ctx, conn, id),
->>>>>>> 60a69279
-		Timeout:    timeout,
-		MinTimeout: 10 * time.Second,
-	}
-
-	outputRaw, err := stateConf.WaitForStateContext(ctx)
-
-<<<<<<< HEAD
-	if output, ok := outputRaw.(*qbusiness.GetIndexOutput); ok {
-=======
+		Timeout:    timeout,
+		MinTimeout: 10 * time.Second,
+	}
+
+	outputRaw, err := stateConf.WaitForStateContext(ctx)
+
 	if output, ok := outputRaw.(*qbusiness.GetWebExperienceOutput); ok {
->>>>>>> 60a69279
-		tfresource.SetLastError(err, errors.New(string(output.Status)))
-
-		return output, err
-	}
-	return nil, err
-}
-
-<<<<<<< HEAD
-func waitIndexDeleted(ctx context.Context, conn *qbusiness.Client, index_id string, timeout time.Duration) (*qbusiness.GetIndexOutput, error) {
-	stateConf := &retry.StateChangeConf{
-		Pending:    enum.Slice(types.IndexStatusActive, types.IndexStatusDeleting),
-		Target:     []string{},
-		Refresh:    statusIndexAvailability(ctx, conn, index_id),
-=======
+		tfresource.SetLastError(err, errors.New(string(output.Status)))
+
+		return output, err
+	}
+	return nil, err
+}
+
 func waitWebexperienceDeleted(ctx context.Context, conn *qbusiness.Client, id string, timeout time.Duration) (*qbusiness.GetWebExperienceOutput, error) {
 	stateConf := &retry.StateChangeConf{
 		Pending: enum.Slice(types.WebExperienceStatusActive, types.WebExperienceStatusDeleting,
 			types.WebExperienceStatusPendingAuthConfig, types.WebExperienceStatusFailed),
 		Target:     []string{},
 		Refresh:    statusWebexperienceAvailability(ctx, conn, id),
->>>>>>> 60a69279
-		Timeout:    timeout,
-		MinTimeout: 10 * time.Second,
-	}
-
-	outputRaw, err := stateConf.WaitForStateContext(ctx)
-
-<<<<<<< HEAD
-	if output, ok := outputRaw.(*qbusiness.GetIndexOutput); ok {
-		tfresource.SetLastError(err, errors.New(string(output.Status)))
-
-		return output, err
-	}
-	return nil, err
-}
-
-func waitRetrieverCreated(ctx context.Context, conn *qbusiness.Client, retriever_id string, timeout time.Duration) (*qbusiness.GetRetrieverOutput, error) {
-	stateConf := &retry.StateChangeConf{
-		Pending:    enum.Slice(types.RetrieverStatusCreating),
-		Target:     enum.Slice(types.RetrieverStatusActive),
-		Refresh:    statusRetrieverAvailability(ctx, conn, retriever_id),
-		Timeout:    timeout,
-		MinTimeout: 10 * time.Second,
-	}
-
-	outputRaw, err := stateConf.WaitForStateContext(ctx)
-
-	if output, ok := outputRaw.(*qbusiness.GetRetrieverOutput); ok {
-		tfresource.SetLastError(err, errors.New(string(output.Status)))
-
-		return output, err
-	}
-	return nil, err
-}
-
-func waitDatasourceCreated(ctx context.Context, conn *qbusiness.Client, datasource_id string, timeout time.Duration) (*qbusiness.GetDataSourceOutput, error) {
-	stateConf := &retry.StateChangeConf{
-		Pending:    enum.Slice(types.DataSourceStatusCreating, types.DataSourceStatusPendingCreation),
-		Target:     enum.Slice(types.DataSourceStatusActive),
-		Refresh:    statusDatasourceAvailability(ctx, conn, datasource_id),
-		Timeout:    timeout,
-		MinTimeout: 10 * time.Second,
-	}
-
-	outputRaw, err := stateConf.WaitForStateContext(ctx)
-
-	if output, ok := outputRaw.(*qbusiness.GetDataSourceOutput); ok {
-		tfresource.SetLastError(err, errors.New(string(output.Status)))
-
-		return output, err
-	}
-	return nil, err
-}
-
-func waitRetrieverDeleted(ctx context.Context, conn *qbusiness.Client, retriever_id string, timeout time.Duration) (*qbusiness.GetRetrieverOutput, error) {
-	stateConf := &retry.StateChangeConf{
-		Pending:    enum.Slice(types.RetrieverStatusActive),
-		Target:     []string{},
-		Refresh:    statusRetrieverAvailability(ctx, conn, retriever_id),
-		Timeout:    timeout,
-		MinTimeout: 10 * time.Second,
-	}
-
-	outputRaw, err := stateConf.WaitForStateContext(ctx)
-
-	if output, ok := outputRaw.(*qbusiness.GetRetrieverOutput); ok {
-		tfresource.SetLastError(err, errors.New(string(output.Status)))
-
-		return output, err
-	}
-	return nil, err
-}
-
-func waitDatasourceUpdated(ctx context.Context, conn *qbusiness.Client, datasource_id string, timeout time.Duration) (*qbusiness.GetDataSourceOutput, error) {
-	stateConf := &retry.StateChangeConf{
-		Pending:    enum.Slice(types.DataSourceStatusUpdating),
-		Target:     enum.Slice(types.DataSourceStatusActive),
-		Refresh:    statusDatasourceAvailability(ctx, conn, datasource_id),
-		Timeout:    timeout,
-		MinTimeout: 10 * time.Second,
-	}
-
-	outputRaw, err := stateConf.WaitForStateContext(ctx)
-
-	if output, ok := outputRaw.(*qbusiness.GetDataSourceOutput); ok {
-		tfresource.SetLastError(err, errors.New(string(output.Status)))
-
-		return output, err
-	}
-	return nil, err
-}
-
-func waitDatasourceDeleted(ctx context.Context, conn *qbusiness.Client, datasource_id string, timeout time.Duration) (*qbusiness.GetDataSourceOutput, error) {
-	stateConf := &retry.StateChangeConf{
-		Pending:    enum.Slice(types.DataSourceStatusActive, types.DataSourceStatusDeleting),
-		Target:     []string{},
-		Refresh:    statusDatasourceAvailability(ctx, conn, datasource_id),
-		Timeout:    timeout,
-		MinTimeout: 10 * time.Second,
-	}
-	outputRaw, err := stateConf.WaitForStateContext(ctx)
-
-	if output, ok := outputRaw.(*qbusiness.GetDataSourceOutput); ok {
-=======
+		Timeout:    timeout,
+		MinTimeout: 10 * time.Second,
+	}
+
+	outputRaw, err := stateConf.WaitForStateContext(ctx)
+
 	if output, ok := outputRaw.(*qbusiness.GetWebExperienceOutput); ok {
->>>>>>> 60a69279
 		tfresource.SetLastError(err, errors.New(string(output.Status)))
 
 		return output, err
