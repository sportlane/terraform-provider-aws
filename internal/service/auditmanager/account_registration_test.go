package auditmanager_test

import (
	"context"
	"errors"
	"os"
	"testing"

	"github.com/aws/aws-sdk-go-v2/service/auditmanager"
	"github.com/aws/aws-sdk-go-v2/service/auditmanager/types"
	"github.com/hashicorp/terraform-plugin-sdk/v2/helper/resource"
	"github.com/hashicorp/terraform-plugin-sdk/v2/terraform"
	"github.com/hashicorp/terraform-provider-aws/internal/acctest"
	"github.com/hashicorp/terraform-provider-aws/internal/conns"
	"github.com/hashicorp/terraform-provider-aws/internal/create"
	tfauditmanager "github.com/hashicorp/terraform-provider-aws/internal/service/auditmanager"
	"github.com/hashicorp/terraform-provider-aws/names"
)

func TestAccAuditManagerAccountRegistration_serial(t *testing.T) {
	t.Parallel()

	testCases := map[string]func(t *testing.T){
		"basic":      testAccAccountRegistration_basic,
		"disappears": testAccAccountRegistration_disappears,
		"kms key":    testAccAccountRegistration_optionalKMSKey,
	}

	acctest.RunSerialTests1Level(t, testCases, 0)
}

func testAccAccountRegistration_basic(t *testing.T) {
	ctx := acctest.Context(t)
	resourceName := "aws_auditmanager_account_registration.test"

	resource.Test(t, resource.TestCase{
		PreCheck: func() {
<<<<<<< HEAD
			acctest.PreCheck(ctx, t)
			acctest.PreCheckPartitionHasService(names.AuditManagerEndpointID, t)
=======
			acctest.PreCheck(t)
			acctest.PreCheckPartitionHasService(t, names.AuditManagerEndpointID)
>>>>>>> 78d002fe
		},
		ErrorCheck:               acctest.ErrorCheck(t, names.AuditManagerEndpointID),
		ProtoV5ProviderFactories: acctest.ProtoV5ProviderFactories,
		CheckDestroy:             testAccCheckAccountRegistrationDestroy(ctx),
		Steps: []resource.TestStep{
			{
				Config: testAccAccountRegistrationConfig_basic(),
				Check: resource.ComposeTestCheckFunc(
					testAccCheckAccountRegisterationIsActive(ctx, resourceName),
				),
			},
			{
				ResourceName:      resourceName,
				ImportState:       true,
				ImportStateVerify: true,
			},
		},
	})
}

func testAccAccountRegistration_disappears(t *testing.T) {
	ctx := acctest.Context(t)
	if os.Getenv("AUDITMANAGER_DEREGISTER_ACCOUNT_ON_DESTROY") == "" {
		t.Skip("Environment variable AUDITMANAGER_DEREGISTER_ACCOUNT_ON_DESTROY is not set")
	}

	resourceName := "aws_auditmanager_account_registration.test"

	resource.Test(t, resource.TestCase{
		PreCheck: func() {
<<<<<<< HEAD
			acctest.PreCheck(ctx, t)
			acctest.PreCheckPartitionHasService(names.AuditManagerEndpointID, t)
=======
			acctest.PreCheck(t)
			acctest.PreCheckPartitionHasService(t, names.AuditManagerEndpointID)
>>>>>>> 78d002fe
		},
		ErrorCheck:               acctest.ErrorCheck(t, names.AuditManagerEndpointID),
		ProtoV5ProviderFactories: acctest.ProtoV5ProviderFactories,
		CheckDestroy:             testAccCheckAccountRegistrationDestroy(ctx),
		Steps: []resource.TestStep{
			{
				// deregister_on_destroy must be enabled for the disappears helper to disable
				// audit manager on destroy and trigger the non-empty plan after state refresh
				Config: testAccAccountRegistrationConfig_deregisterOnDestroy(),
				Check: resource.ComposeTestCheckFunc(
					testAccCheckAccountRegisterationIsActive(ctx, resourceName),
					acctest.CheckFrameworkResourceDisappears(acctest.Provider, tfauditmanager.ResourceAccountRegistration, resourceName),
				),
			},
			{
				RefreshState:       true,
				ExpectNonEmptyPlan: true,
			},
		},
	})
}

func testAccAccountRegistration_optionalKMSKey(t *testing.T) {
	ctx := acctest.Context(t)
	resourceName := "aws_auditmanager_account_registration.test"

	resource.Test(t, resource.TestCase{
		PreCheck: func() {
<<<<<<< HEAD
			acctest.PreCheck(ctx, t)
			acctest.PreCheckPartitionHasService(names.AuditManagerEndpointID, t)
=======
			acctest.PreCheck(t)
			acctest.PreCheckPartitionHasService(t, names.AuditManagerEndpointID)
>>>>>>> 78d002fe
		},
		ErrorCheck:               acctest.ErrorCheck(t, names.AuditManagerEndpointID),
		ProtoV5ProviderFactories: acctest.ProtoV5ProviderFactories,
		CheckDestroy:             testAccCheckAccountRegistrationDestroy(ctx),
		Steps: []resource.TestStep{
			{
				Config: testAccAccountRegistrationConfig_KMSKey(),
				Check: resource.ComposeTestCheckFunc(
					testAccCheckAccountRegisterationIsActive(ctx, resourceName),
					resource.TestCheckResourceAttrSet(resourceName, "kms_key"),
				),
			},
			{
				Config: testAccAccountRegistrationConfig_basic(),
				Check: resource.ComposeTestCheckFunc(
					testAccCheckAccountRegisterationIsActive(ctx, resourceName),
					resource.TestCheckNoResourceAttr(resourceName, "kms_key"),
				),
			},
			{
				Config: testAccAccountRegistrationConfig_KMSKey(),
				Check: resource.ComposeTestCheckFunc(
					testAccCheckAccountRegisterationIsActive(ctx, resourceName),
					resource.TestCheckResourceAttrSet(resourceName, "kms_key"),
				),
			},
		},
	})
}

// testAccCheckAccountRegistrationDestroy verfies GetAccountStatus does not return an error
//
// Since this resource manages activation/deactivation of AuditManager, there is nothing
// to destroy. Additionally, because registration may remain active depending on whether
// the deactivate_on_destroy attribute was set, this function does not check that account
// registration is inactive, simply that the status check returns a valid response.
func testAccCheckAccountRegistrationDestroy(ctx context.Context) resource.TestCheckFunc {
	return func(s *terraform.State) error {
		conn := acctest.Provider.Meta().(*conns.AWSClient).AuditManagerClient()

		for _, rs := range s.RootModule().Resources {
			if rs.Type != "aws_auditmanager_account_registration" {
				continue
			}

			_, err := conn.GetAccountStatus(ctx, &auditmanager.GetAccountStatusInput{})
			if err != nil {
				return err
			}
		}

		return nil
	}
}

// testAccCheckAccountRegisterationIsActive verifies AuditManager is active in the current account/region combination
func testAccCheckAccountRegisterationIsActive(ctx context.Context, name string) resource.TestCheckFunc {
	return func(s *terraform.State) error {
		rs, ok := s.RootModule().Resources[name]
		if !ok {
			return create.Error(names.AuditManager, create.ErrActionCheckingExistence, tfauditmanager.ResNameAccountRegistration, name, errors.New("not found"))
		}

		if rs.Primary.ID == "" {
			return create.Error(names.AuditManager, create.ErrActionCheckingExistence, tfauditmanager.ResNameAccountRegistration, name, errors.New("not set"))
		}

		conn := acctest.Provider.Meta().(*conns.AWSClient).AuditManagerClient()
		out, err := conn.GetAccountStatus(ctx, &auditmanager.GetAccountStatusInput{})
		if err != nil {
			return create.Error(names.AuditManager, create.ErrActionCheckingExistence, tfauditmanager.ResNameAccountRegistration, rs.Primary.ID, err)
		}
		if out == nil || out.Status != types.AccountStatusActive {
			return create.Error(names.AuditManager, create.ErrActionCheckingExistence, tfauditmanager.ResNameAccountRegistration, rs.Primary.ID, errors.New("audit manager not active"))
		}

		return nil
	}
}

func testAccAccountRegistrationConfig_basic() string {
	return `
resource "aws_auditmanager_account_registration" "test" {}
`
}

func testAccAccountRegistrationConfig_deregisterOnDestroy() string {
	return `
resource "aws_auditmanager_account_registration" "test" {
  deregister_on_destroy = true
}
`
}

func testAccAccountRegistrationConfig_KMSKey() string {
	return `
resource "aws_kms_key" "test" {}

resource "aws_auditmanager_account_registration" "test" {
  kms_key = aws_kms_key.test.arn
}
`
}<|MERGE_RESOLUTION|>--- conflicted
+++ resolved
@@ -35,13 +35,8 @@
 
 	resource.Test(t, resource.TestCase{
 		PreCheck: func() {
-<<<<<<< HEAD
 			acctest.PreCheck(ctx, t)
-			acctest.PreCheckPartitionHasService(names.AuditManagerEndpointID, t)
-=======
-			acctest.PreCheck(t)
 			acctest.PreCheckPartitionHasService(t, names.AuditManagerEndpointID)
->>>>>>> 78d002fe
 		},
 		ErrorCheck:               acctest.ErrorCheck(t, names.AuditManagerEndpointID),
 		ProtoV5ProviderFactories: acctest.ProtoV5ProviderFactories,
@@ -72,13 +67,8 @@
 
 	resource.Test(t, resource.TestCase{
 		PreCheck: func() {
-<<<<<<< HEAD
 			acctest.PreCheck(ctx, t)
-			acctest.PreCheckPartitionHasService(names.AuditManagerEndpointID, t)
-=======
-			acctest.PreCheck(t)
 			acctest.PreCheckPartitionHasService(t, names.AuditManagerEndpointID)
->>>>>>> 78d002fe
 		},
 		ErrorCheck:               acctest.ErrorCheck(t, names.AuditManagerEndpointID),
 		ProtoV5ProviderFactories: acctest.ProtoV5ProviderFactories,
@@ -107,13 +97,8 @@
 
 	resource.Test(t, resource.TestCase{
 		PreCheck: func() {
-<<<<<<< HEAD
 			acctest.PreCheck(ctx, t)
-			acctest.PreCheckPartitionHasService(names.AuditManagerEndpointID, t)
-=======
-			acctest.PreCheck(t)
 			acctest.PreCheckPartitionHasService(t, names.AuditManagerEndpointID)
->>>>>>> 78d002fe
 		},
 		ErrorCheck:               acctest.ErrorCheck(t, names.AuditManagerEndpointID),
 		ProtoV5ProviderFactories: acctest.ProtoV5ProviderFactories,
