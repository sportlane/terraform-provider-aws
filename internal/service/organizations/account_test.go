--- conflicted
+++ resolved
@@ -125,11 +125,7 @@
 	parentIdResourceName2 := "aws_organizations_organizational_unit.test2"
 
 	resource.Test(t, resource.TestCase{
-<<<<<<< HEAD
-		PreCheck:                 func() { acctest.PreCheck(ctx, t); acctest.PreCheckOrganizationsAccount(ctx, t) },
-=======
-		PreCheck:                 func() { acctest.PreCheck(t); acctest.PreCheckOrganizationsEnabled(ctx, t) },
->>>>>>> d6c8a4d9
+		PreCheck:                 func() { acctest.PreCheck(ctx, t); acctest.PreCheckOrganizationsEnabled(ctx, t) },
 		ErrorCheck:               acctest.ErrorCheck(t, organizations.EndpointsID),
 		ProtoV5ProviderFactories: acctest.ProtoV5ProviderFactories,
 		CheckDestroy:             testAccCheckAccountDestroy(ctx),
@@ -168,11 +164,7 @@
 	resourceName := "aws_organizations_account.test"
 
 	resource.Test(t, resource.TestCase{
-<<<<<<< HEAD
-		PreCheck:                 func() { acctest.PreCheck(ctx, t); acctest.PreCheckOrganizationsAccount(ctx, t) },
-=======
-		PreCheck:                 func() { acctest.PreCheck(t); acctest.PreCheckOrganizationsEnabled(ctx, t) },
->>>>>>> d6c8a4d9
+		PreCheck:                 func() { acctest.PreCheck(ctx, t); acctest.PreCheckOrganizationsEnabled(ctx, t) },
 		ErrorCheck:               acctest.ErrorCheck(t, organizations.EndpointsID),
 		ProtoV5ProviderFactories: acctest.ProtoV5ProviderFactories,
 		CheckDestroy:             testAccCheckAccountDestroy(ctx),
