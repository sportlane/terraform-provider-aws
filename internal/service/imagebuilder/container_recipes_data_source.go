// Copyright (c) HashiCorp, Inc.
// SPDX-License-Identifier: MPL-2.0

package imagebuilder

import (
	"context"

	"github.com/aws/aws-sdk-go-v2/aws"
	"github.com/aws/aws-sdk-go-v2/service/imagebuilder"
	awstypes "github.com/aws/aws-sdk-go-v2/service/imagebuilder/types"
	"github.com/hashicorp/terraform-plugin-sdk/v2/diag"
	"github.com/hashicorp/terraform-plugin-sdk/v2/helper/schema"
	"github.com/hashicorp/terraform-provider-aws/internal/conns"
	"github.com/hashicorp/terraform-provider-aws/internal/enum"
	"github.com/hashicorp/terraform-provider-aws/internal/errs/sdkdiag"
<<<<<<< HEAD
	"github.com/hashicorp/terraform-provider-aws/internal/generate/namevaluesfiltersv2"
=======
	"github.com/hashicorp/terraform-provider-aws/internal/namevaluesfilters"
	namevaluesfiltersv1 "github.com/hashicorp/terraform-provider-aws/internal/namevaluesfilters/v1"
	"github.com/hashicorp/terraform-provider-aws/names"
>>>>>>> d5a0a582
)

// @SDKDataSource("aws_imagebuilder_container_recipes", name="Container Recipes")
func DataSourceContainerRecipes() *schema.Resource {
	return &schema.Resource{
		ReadWithoutTimeout: dataSourceContainerRecipesRead,
		Schema: map[string]*schema.Schema{
			names.AttrARNs: {
				Type:     schema.TypeSet,
				Computed: true,
				Elem:     &schema.Schema{Type: schema.TypeString},
			},
<<<<<<< HEAD
			"filter": namevaluesfiltersv2.Schema(),
			"names": {
=======
			names.AttrFilter: namevaluesfilters.Schema(),
			names.AttrNames: {
>>>>>>> d5a0a582
				Type:     schema.TypeSet,
				Computed: true,
				Elem:     &schema.Schema{Type: schema.TypeString},
			},
<<<<<<< HEAD
			"owner": {
				Type:             schema.TypeString,
				Optional:         true,
				ValidateDiagFunc: enum.Validate[awstypes.Ownership](),
=======
			names.AttrOwner: {
				Type:         schema.TypeString,
				Optional:     true,
				ValidateFunc: validation.StringInSlice(imagebuilder.Ownership_Values(), false),
>>>>>>> d5a0a582
			},
		},
	}
}

func dataSourceContainerRecipesRead(ctx context.Context, d *schema.ResourceData, meta interface{}) diag.Diagnostics {
	var diags diag.Diagnostics
	conn := meta.(*conns.AWSClient).ImageBuilderClient(ctx)

	input := &imagebuilder.ListContainerRecipesInput{}

<<<<<<< HEAD
	if v, ok := d.GetOk("owner"); ok {
		input.Owner = awstypes.Ownership(v.(string))
	}

	if v, ok := d.GetOk("filter"); ok {
		input.Filters = namevaluesfiltersv2.New(v.(*schema.Set)).ImagebuilderFilters()
=======
	if v, ok := d.GetOk(names.AttrOwner); ok {
		input.Owner = aws.String(v.(string))
	}

	if v, ok := d.GetOk(names.AttrFilter); ok {
		input.Filters = namevaluesfiltersv1.New(v.(*schema.Set)).ImageBuilderFilters()
>>>>>>> d5a0a582
	}

	out, err := conn.ListContainerRecipes(ctx, input)

	if err != nil {
		return sdkdiag.AppendErrorf(diags, "reading Image Builder Container Recipes: %s", err)
	}

	var arns, nms []string

<<<<<<< HEAD
	for _, r := range out.ContainerRecipeSummaryList {
		arns = append(arns, aws.ToString(r.Arn))
		names = append(names, aws.ToString(r.Name))
=======
	for _, r := range results {
		arns = append(arns, aws.StringValue(r.Arn))
		nms = append(nms, aws.StringValue(r.Name))
>>>>>>> d5a0a582
	}

	d.SetId(meta.(*conns.AWSClient).Region)
	d.Set(names.AttrARNs, arns)
	d.Set(names.AttrNames, nms)

	return diags
}<|MERGE_RESOLUTION|>--- conflicted
+++ resolved
@@ -14,13 +14,9 @@
 	"github.com/hashicorp/terraform-provider-aws/internal/conns"
 	"github.com/hashicorp/terraform-provider-aws/internal/enum"
 	"github.com/hashicorp/terraform-provider-aws/internal/errs/sdkdiag"
-<<<<<<< HEAD
-	"github.com/hashicorp/terraform-provider-aws/internal/generate/namevaluesfiltersv2"
-=======
 	"github.com/hashicorp/terraform-provider-aws/internal/namevaluesfilters"
-	namevaluesfiltersv1 "github.com/hashicorp/terraform-provider-aws/internal/namevaluesfilters/v1"
+	namevaluesfiltersv2 "github.com/hashicorp/terraform-provider-aws/internal/namevaluesfilters/v2"
 	"github.com/hashicorp/terraform-provider-aws/names"
->>>>>>> d5a0a582
 )
 
 // @SDKDataSource("aws_imagebuilder_container_recipes", name="Container Recipes")
@@ -33,28 +29,16 @@
 				Computed: true,
 				Elem:     &schema.Schema{Type: schema.TypeString},
 			},
-<<<<<<< HEAD
-			"filter": namevaluesfiltersv2.Schema(),
-			"names": {
-=======
 			names.AttrFilter: namevaluesfilters.Schema(),
 			names.AttrNames: {
->>>>>>> d5a0a582
 				Type:     schema.TypeSet,
 				Computed: true,
 				Elem:     &schema.Schema{Type: schema.TypeString},
 			},
-<<<<<<< HEAD
-			"owner": {
+			names.AttrOwner: {
 				Type:             schema.TypeString,
 				Optional:         true,
 				ValidateDiagFunc: enum.Validate[awstypes.Ownership](),
-=======
-			names.AttrOwner: {
-				Type:         schema.TypeString,
-				Optional:     true,
-				ValidateFunc: validation.StringInSlice(imagebuilder.Ownership_Values(), false),
->>>>>>> d5a0a582
 			},
 		},
 	}
@@ -66,21 +50,12 @@
 
 	input := &imagebuilder.ListContainerRecipesInput{}
 
-<<<<<<< HEAD
-	if v, ok := d.GetOk("owner"); ok {
+	if v, ok := d.GetOk(names.AttrOwner); ok {
 		input.Owner = awstypes.Ownership(v.(string))
 	}
 
-	if v, ok := d.GetOk("filter"); ok {
-		input.Filters = namevaluesfiltersv2.New(v.(*schema.Set)).ImagebuilderFilters()
-=======
-	if v, ok := d.GetOk(names.AttrOwner); ok {
-		input.Owner = aws.String(v.(string))
-	}
-
 	if v, ok := d.GetOk(names.AttrFilter); ok {
-		input.Filters = namevaluesfiltersv1.New(v.(*schema.Set)).ImageBuilderFilters()
->>>>>>> d5a0a582
+		input.Filters = namevaluesfiltersv2.New(v.(*schema.Set)).ImageBuilderFilters()
 	}
 
 	out, err := conn.ListContainerRecipes(ctx, input)
@@ -91,15 +66,9 @@
 
 	var arns, nms []string
 
-<<<<<<< HEAD
 	for _, r := range out.ContainerRecipeSummaryList {
 		arns = append(arns, aws.ToString(r.Arn))
-		names = append(names, aws.ToString(r.Name))
-=======
-	for _, r := range results {
-		arns = append(arns, aws.StringValue(r.Arn))
-		nms = append(nms, aws.StringValue(r.Name))
->>>>>>> d5a0a582
+		nms = append(nms, aws.ToString(r.Name))
 	}
 
 	d.SetId(meta.(*conns.AWSClient).Region)
