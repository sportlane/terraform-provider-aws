// Copyright (c) HashiCorp, Inc.
// SPDX-License-Identifier: MPL-2.0

package cloudformation

import (
	"context"
	"fmt"
	"log"
	"strings"
	"time"

	"github.com/YakDriver/regexache"
	"github.com/aws/aws-sdk-go-v2/aws"
	"github.com/aws/aws-sdk-go-v2/service/cloudformation"
	awstypes "github.com/aws/aws-sdk-go-v2/service/cloudformation/types"
	"github.com/hashicorp/terraform-plugin-sdk/v2/diag"
	"github.com/hashicorp/terraform-plugin-sdk/v2/helper/id"
	"github.com/hashicorp/terraform-plugin-sdk/v2/helper/schema"
	"github.com/hashicorp/terraform-plugin-sdk/v2/helper/validation"
	"github.com/hashicorp/terraform-provider-aws/internal/conns"
<<<<<<< HEAD
	"github.com/hashicorp/terraform-provider-aws/internal/enum"
=======
>>>>>>> a48f1acf
	"github.com/hashicorp/terraform-provider-aws/internal/errs"
	"github.com/hashicorp/terraform-provider-aws/internal/errs/sdkdiag"
	"github.com/hashicorp/terraform-provider-aws/internal/flex"
	tftags "github.com/hashicorp/terraform-provider-aws/internal/tags"
	"github.com/hashicorp/terraform-provider-aws/internal/tfresource"
	"github.com/hashicorp/terraform-provider-aws/internal/verify"
	"github.com/hashicorp/terraform-provider-aws/names"
)

// @SDKResource("aws_cloudformation_stack_set", name="Stack Set")
// @Tags
func ResourceStackSet() *schema.Resource {
	return &schema.Resource{
		CreateWithoutTimeout: resourceStackSetCreate,
		ReadWithoutTimeout:   resourceStackSetRead,
		UpdateWithoutTimeout: resourceStackSetUpdate,
		DeleteWithoutTimeout: resourceStackSetDelete,

		Importer: &schema.ResourceImporter{
			StateContext: resourceStackSetImport,
		},

		Timeouts: &schema.ResourceTimeout{
			Update: schema.DefaultTimeout(30 * time.Minute),
		},

		Schema: map[string]*schema.Schema{
			"administration_role_arn": {
				Type:          schema.TypeString,
				Optional:      true,
				ConflictsWith: []string{"auto_deployment"},
				ValidateFunc:  verify.ValidARN,
			},
			"arn": {
				Type:     schema.TypeString,
				Computed: true,
			},
			"auto_deployment": {
				Type:     schema.TypeList,
				MinItems: 1,
				MaxItems: 1,
				Optional: true,
				ForceNew: true,
				ConflictsWith: []string{
					"administration_role_arn",
					"execution_role_name",
				},
				Elem: &schema.Resource{
					Schema: map[string]*schema.Schema{
						"enabled": {
							Type:     schema.TypeBool,
							Optional: true,
						},
						"retain_stacks_on_account_removal": {
							Type:     schema.TypeBool,
							Optional: true,
						},
					},
				},
			},
			"call_as": {
				Type:             schema.TypeString,
				Optional:         true,
				ValidateDiagFunc: enum.Validate[awstypes.CallAs](),
				Default:          awstypes.CallAsSelf,
			},
			"capabilities": {
				Type:     schema.TypeSet,
				Optional: true,
				Elem: &schema.Schema{
					Type:             schema.TypeString,
					ValidateDiagFunc: enum.Validate[awstypes.Capability](),
				},
			},
			"description": {
				Type:         schema.TypeString,
				Optional:     true,
				ValidateFunc: validation.StringLenBetween(0, 1024),
			},
			"execution_role_name": {
				Type:          schema.TypeString,
				Optional:      true,
				Computed:      true,
				ConflictsWith: []string{"auto_deployment"},
			},
			"managed_execution": {
				Type:     schema.TypeList,
				Optional: true,
				MaxItems: 1,
				Elem: &schema.Resource{
					Schema: map[string]*schema.Schema{
						"active": {
							Type:     schema.TypeBool,
							Optional: true,
							Default:  false,
						},
					},
				},
				DiffSuppressFunc: verify.SuppressMissingOptionalConfigurationBlock,
			},
			"name": {
				Type:     schema.TypeString,
				Required: true,
				ForceNew: true,
				ValidateFunc: validation.All(
					validation.StringLenBetween(1, 128),
					validation.StringMatch(regexache.MustCompile(`^[A-Za-z]`), "must begin with alphabetic character"),
					validation.StringMatch(regexache.MustCompile(`^[0-9A-Za-z-]+$`), "must contain only alphanumeric and hyphen characters"),
				),
			},
			"operation_preferences": {
				Type:     schema.TypeList,
				Optional: true,
				MaxItems: 1,
				Elem: &schema.Resource{
					Schema: map[string]*schema.Schema{
						"failure_tolerance_count": {
							Type:          schema.TypeInt,
							Optional:      true,
							ValidateFunc:  validation.IntAtLeast(0),
							ConflictsWith: []string{"operation_preferences.0.failure_tolerance_percentage"},
						},
						"failure_tolerance_percentage": {
							Type:          schema.TypeInt,
							Optional:      true,
							ValidateFunc:  validation.IntBetween(0, 100),
							ConflictsWith: []string{"operation_preferences.0.failure_tolerance_count"},
						},
						"max_concurrent_count": {
							Type:          schema.TypeInt,
							Optional:      true,
							ValidateFunc:  validation.IntAtLeast(1),
							ConflictsWith: []string{"operation_preferences.0.max_concurrent_percentage"},
						},
						"max_concurrent_percentage": {
							Type:          schema.TypeInt,
							Optional:      true,
							ValidateFunc:  validation.IntBetween(1, 100),
							ConflictsWith: []string{"operation_preferences.0.max_concurrent_count"},
						},
						"region_concurrency_type": {
							Type:             schema.TypeString,
							Optional:         true,
							ValidateDiagFunc: enum.Validate[awstypes.RegionConcurrencyType](),
						},
						"region_order": {
							Type:     schema.TypeList,
							Optional: true,
							MinItems: 1,
							Elem: &schema.Schema{
								Type:         schema.TypeString,
								ValidateFunc: validation.StringMatch(regexache.MustCompile(`^[0-9A-Za-z-]{1,128}$`), ""),
							},
						},
					},
				},
			},
			"parameters": {
				Type:     schema.TypeMap,
				Optional: true,
				Elem:     &schema.Schema{Type: schema.TypeString},
			},
			"permission_model": {
				Type:             schema.TypeString,
				Optional:         true,
				ValidateDiagFunc: enum.Validate[awstypes.PermissionModels](),
				Default:          awstypes.PermissionModelsSelfManaged,
			},
			"stack_set_id": {
				Type:     schema.TypeString,
				Computed: true,
			},
			names.AttrTags:    tftags.TagsSchema(),
			names.AttrTagsAll: tftags.TagsSchemaComputed(),
			"template_body": {
				Type:             schema.TypeString,
				Optional:         true,
				Computed:         true,
				ConflictsWith:    []string{"template_url"},
				DiffSuppressFunc: verify.SuppressEquivalentJSONOrYAMLDiffs,
				ValidateFunc:     verify.ValidStringIsJSONOrYAML,
			},
			"template_url": {
				Type:          schema.TypeString,
				Optional:      true,
				ConflictsWith: []string{"template_body"},
			},
		},

		CustomizeDiff: verify.SetTagsDiff,
	}
}

func resourceStackSetCreate(ctx context.Context, d *schema.ResourceData, meta interface{}) diag.Diagnostics {
	var diags diag.Diagnostics
	conn := meta.(*conns.AWSClient).CloudFormationClient(ctx)

	name := d.Get("name").(string)
	input := &cloudformation.CreateStackSetInput{
		ClientRequestToken: aws.String(id.UniqueId()),
		StackSetName:       aws.String(name),
		Tags:               getTagsIn(ctx),
	}

	if v, ok := d.GetOk("administration_role_arn"); ok {
		input.AdministrationRoleARN = aws.String(v.(string))
	}

	if v, ok := d.GetOk("auto_deployment"); ok {
		input.AutoDeployment = expandAutoDeployment(v.([]interface{}))
	}

	if v, ok := d.GetOk("call_as"); ok {
		input.CallAs = awstypes.CallAs(v.(string))
	}

	if v, ok := d.GetOk("capabilities"); ok {
		input.Capabilities = flex.ExpandStringyValueSet[awstypes.Capability](v.(*schema.Set))
	}

	if v, ok := d.GetOk("description"); ok {
		input.Description = aws.String(v.(string))
	}

	if v, ok := d.GetOk("execution_role_name"); ok {
		input.ExecutionRoleName = aws.String(v.(string))
	}

	if v, ok := d.GetOk("managed_execution"); ok {
		input.ManagedExecution = expandManagedExecution(v.([]interface{}))
	}

	if v, ok := d.GetOk("parameters"); ok {
		input.Parameters = expandParameters(v.(map[string]interface{}))
	}

	if v, ok := d.GetOk("permission_model"); ok {
		input.PermissionModel = awstypes.PermissionModels(v.(string))
	}

	if v, ok := d.GetOk("template_body"); ok {
		input.TemplateBody = aws.String(v.(string))
	}

	if v, ok := d.GetOk("template_url"); ok {
		input.TemplateURL = aws.String(v.(string))
	}

<<<<<<< HEAD
	_, err := conn.CreateStackSet(ctx, input)
=======
	_, err := tfresource.RetryWhen(ctx, propagationTimeout,
		func() (interface{}, error) {
			output, err := conn.CreateStackSetWithContext(ctx, input)
			if err != nil {
				return nil, err
			}

			operation, err := WaitStackSetCreated(ctx, conn, name, d.Get("call_as").(string), d.Timeout(schema.TimeoutCreate))
			if err != nil {
				return nil, fmt.Errorf("waiting for completion (%s): %w", aws.StringValue(output.StackSetId), err)
			}
			return operation, nil
		},
		func(err error) (bool, error) {
			if err == nil {
				return false, nil
			}

			message := err.Error()

			// IAM eventual consistency
			if strings.Contains(message, "AccountGate check failed") {
				return true, err
			}

			// IAM eventual consistency
			// User: XXX is not authorized to perform: cloudformation:CreateStack on resource: YYY
			if strings.Contains(message, "is not authorized") {
				return true, err
			}

			// IAM eventual consistency
			// XXX role has insufficient YYY permissions
			if strings.Contains(message, "role has insufficient") {
				return true, err
			}

			// IAM eventual consistency
			// Account XXX should have YYY role with trust relationship to Role ZZZ
			if strings.Contains(message, "role with trust relationship") {
				return true, err
			}

			// IAM eventual consistency
			if strings.Contains(message, "The security token included in the request is invalid") {
				return true, err
			}

			return false, err
		},
	)
>>>>>>> a48f1acf

	if err != nil {
		var detail string
		if tfawserr.ErrMessageContains(err, errCodeValidationError, "Account used is not a delegated administrator") {
			detail = "If you confirm that you are using a delegated administrator account, verify that the IAM User or Role has the permission \"organizations:ListDelegatedAdministrators\"."
		}

		d := errs.NewErrorDiagnostic(fmt.Sprintf("creating CloudFormation StackSet (%s): %s", name, err), detail)
		return append(diags, d)
	}

	d.SetId(name)

	return append(diags, resourceStackSetRead(ctx, d, meta)...)
}

func resourceStackSetRead(ctx context.Context, d *schema.ResourceData, meta interface{}) diag.Diagnostics {
	var diags diag.Diagnostics
	conn := meta.(*conns.AWSClient).CloudFormationClient(ctx)

	callAs := d.Get("call_as").(string)
	stackSet, err := FindStackSetByName(ctx, conn, d.Id(), callAs)

	if !d.IsNewResource() && tfresource.NotFound(err) {
		log.Printf("[WARN] CloudFormation StackSet (%s) not found, removing from state", d.Id())
		d.SetId("")
		return diags
	}

	if err != nil {
		return sdkdiag.AppendErrorf(diags, "reading CloudFormation StackSet (%s): %s", d.Id(), err)
	}

	d.Set("administration_role_arn", stackSet.AdministrationRoleARN)
	d.Set("arn", stackSet.StackSetARN)
	if err := d.Set("auto_deployment", flattenStackSetAutoDeploymentResponse(stackSet.AutoDeployment)); err != nil {
		return sdkdiag.AppendErrorf(diags, "setting auto_deployment: %s", err)
	}
	d.Set("capabilities", stackSet.Capabilities)
	d.Set("description", stackSet.Description)
	d.Set("execution_role_name", stackSet.ExecutionRoleName)
	if err := d.Set("managed_execution", flattenStackSetManagedExecution(stackSet.ManagedExecution)); err != nil {
		return sdkdiag.AppendErrorf(diags, "setting managed_execution: %s", err)
	}
	d.Set("name", stackSet.StackSetName)
	d.Set("permission_model", stackSet.PermissionModel)
	if err := d.Set("parameters", flattenAllParameters(stackSet.Parameters)); err != nil {
		return sdkdiag.AppendErrorf(diags, "setting parameters: %s", err)
	}
	d.Set("stack_set_id", stackSet.StackSetId)
	d.Set("template_body", stackSet.TemplateBody)

	setTagsOut(ctx, stackSet.Tags)

	return diags
}

func resourceStackSetUpdate(ctx context.Context, d *schema.ResourceData, meta interface{}) diag.Diagnostics {
	var diags diag.Diagnostics
	conn := meta.(*conns.AWSClient).CloudFormationClient(ctx)

	input := &cloudformation.UpdateStackSetInput{
		OperationId:  aws.String(id.UniqueId()),
		StackSetName: aws.String(d.Id()),
		Tags:         []awstypes.Tag{},
		TemplateBody: aws.String(d.Get("template_body").(string)),
	}

	if v, ok := d.GetOk("administration_role_arn"); ok {
		input.AdministrationRoleARN = aws.String(v.(string))
	}

	callAs := d.Get("call_as").(string)
	if v, ok := d.GetOk("call_as"); ok {
		input.CallAs = awstypes.CallAs(v.(string))
	}

	if v, ok := d.GetOk("capabilities"); ok {
		input.Capabilities = flex.ExpandStringyValueSet[awstypes.Capability](v.(*schema.Set))
	}

	if v, ok := d.GetOk("description"); ok {
		input.Description = aws.String(v.(string))
	}

	if v, ok := d.GetOk("execution_role_name"); ok {
		input.ExecutionRoleName = aws.String(v.(string))
	}

	if v, ok := d.GetOk("managed_execution"); ok {
		input.ManagedExecution = expandManagedExecution(v.([]interface{}))
	}

	if v, ok := d.GetOk("operation_preferences"); ok && len(v.([]interface{})) > 0 && v.([]interface{})[0] != nil {
		input.OperationPreferences = expandOperationPreferences(v.([]interface{})[0].(map[string]interface{}))
	}

	if v, ok := d.GetOk("parameters"); ok {
		input.Parameters = expandParameters(v.(map[string]interface{}))
	}

	if v, ok := d.GetOk("permission_model"); ok {
		input.PermissionModel = awstypes.PermissionModels(v.(string))
	}

	if tags := getTagsIn(ctx); len(tags) > 0 {
		input.Tags = tags
	}

	if v, ok := d.GetOk("template_url"); ok {
		// ValidationError: Exactly one of TemplateBody or TemplateUrl must be specified
		// TemplateBody is always present when TemplateUrl is used so remove TemplateBody if TemplateUrl is set
		input.TemplateBody = nil
		input.TemplateURL = aws.String(v.(string))
	}

	// When `auto_deployment` is set, ignore `administration_role_arn` and
	// `execution_role_name` fields since it's using the SERVICE_MANAGED
	// permission model
	if v, ok := d.GetOk("auto_deployment"); ok {
		input.AdministrationRoleARN = nil
		input.ExecutionRoleName = nil
		input.AutoDeployment = expandAutoDeployment(v.([]interface{}))
	}

	output, err := conn.UpdateStackSet(ctx, input)

	if err != nil {
		return sdkdiag.AppendErrorf(diags, "updating CloudFormation StackSet (%s): %s", d.Id(), err)
	}

	if _, err := WaitStackSetOperationSucceeded(ctx, conn, d.Id(), aws.ToString(output.OperationId), callAs, d.Timeout(schema.TimeoutUpdate)); err != nil {
		return sdkdiag.AppendErrorf(diags, "waiting for CloudFormation StackSet (%s) update: %s", d.Id(), err)
	}

	return append(diags, resourceStackSetRead(ctx, d, meta)...)
}

func resourceStackSetDelete(ctx context.Context, d *schema.ResourceData, meta interface{}) diag.Diagnostics {
	var diags diag.Diagnostics
	conn := meta.(*conns.AWSClient).CloudFormationClient(ctx)

	input := &cloudformation.DeleteStackSetInput{
		StackSetName: aws.String(d.Id()),
	}

	if v, ok := d.GetOk("call_as"); ok {
		input.CallAs = awstypes.CallAs(v.(string))
	}

	log.Printf("[DEBUG] Deleting CloudFormation StackSet: %s", d.Id())
	_, err := conn.DeleteStackSet(ctx, input)

	if errs.IsA[*awstypes.StackSetNotFoundException](err) {
		return diags
	}

	if err != nil {
		return sdkdiag.AppendErrorf(diags, "deleting CloudFormation StackSet (%s): %s", d.Id(), err)
	}

	return diags
}

func resourceStackSetImport(ctx context.Context, d *schema.ResourceData, meta interface{}) ([]*schema.ResourceData, error) {
	const stackSetImportIDSeparator = ","

	switch parts := strings.Split(d.Id(), stackSetImportIDSeparator); len(parts) {
	case 1:
	case 2:
		d.SetId(parts[0])
		d.Set("call_as", parts[1])
	default:
		return []*schema.ResourceData{}, fmt.Errorf("unexpected format for import ID (%[1]s), use: STACKSETNAME or STACKSETNAME%[2]sCALLAS", d.Id(), stackSetImportIDSeparator)
	}

	return []*schema.ResourceData{d}, nil
}

func expandAutoDeployment(l []interface{}) *awstypes.AutoDeployment {
	if len(l) == 0 {
		return nil
	}

	m := l[0].(map[string]interface{})

	enabled := m["enabled"].(bool)
	autoDeployment := &awstypes.AutoDeployment{
		Enabled: aws.Bool(enabled),
	}

	if enabled {
		autoDeployment.RetainStacksOnAccountRemoval = aws.Bool(m["retain_stacks_on_account_removal"].(bool))
	}

	return autoDeployment
}

func expandManagedExecution(l []interface{}) *awstypes.ManagedExecution {
	if len(l) == 0 {
		return nil
	}

	m := l[0].(map[string]interface{})

	managedExecution := &awstypes.ManagedExecution{
		Active: aws.Bool(m["active"].(bool)),
	}

	return managedExecution
}

func flattenStackSetAutoDeploymentResponse(autoDeployment *awstypes.AutoDeployment) []map[string]interface{} {
	if autoDeployment == nil {
		return []map[string]interface{}{}
	}

	m := map[string]interface{}{
		"enabled":                          aws.ToBool(autoDeployment.Enabled),
		"retain_stacks_on_account_removal": aws.ToBool(autoDeployment.RetainStacksOnAccountRemoval),
	}

	return []map[string]interface{}{m}
}

func flattenStackSetManagedExecution(managedExecution *awstypes.ManagedExecution) []map[string]interface{} {
	if managedExecution == nil {
		return []map[string]interface{}{}
	}

	m := map[string]interface{}{
		"active": aws.ToBool(managedExecution.Active),
	}

	return []map[string]interface{}{m}
}<|MERGE_RESOLUTION|>--- conflicted
+++ resolved
@@ -14,15 +14,13 @@
 	"github.com/aws/aws-sdk-go-v2/aws"
 	"github.com/aws/aws-sdk-go-v2/service/cloudformation"
 	awstypes "github.com/aws/aws-sdk-go-v2/service/cloudformation/types"
+	"github.com/hashicorp/aws-sdk-go-base/v2/tfawserr"
 	"github.com/hashicorp/terraform-plugin-sdk/v2/diag"
 	"github.com/hashicorp/terraform-plugin-sdk/v2/helper/id"
 	"github.com/hashicorp/terraform-plugin-sdk/v2/helper/schema"
 	"github.com/hashicorp/terraform-plugin-sdk/v2/helper/validation"
 	"github.com/hashicorp/terraform-provider-aws/internal/conns"
-<<<<<<< HEAD
 	"github.com/hashicorp/terraform-provider-aws/internal/enum"
-=======
->>>>>>> a48f1acf
 	"github.com/hashicorp/terraform-provider-aws/internal/errs"
 	"github.com/hashicorp/terraform-provider-aws/internal/errs/sdkdiag"
 	"github.com/hashicorp/terraform-provider-aws/internal/flex"
@@ -271,19 +269,16 @@
 		input.TemplateURL = aws.String(v.(string))
 	}
 
-<<<<<<< HEAD
-	_, err := conn.CreateStackSet(ctx, input)
-=======
 	_, err := tfresource.RetryWhen(ctx, propagationTimeout,
 		func() (interface{}, error) {
-			output, err := conn.CreateStackSetWithContext(ctx, input)
+			output, err := conn.CreateStackSet(ctx, input)
 			if err != nil {
 				return nil, err
 			}
 
 			operation, err := WaitStackSetCreated(ctx, conn, name, d.Get("call_as").(string), d.Timeout(schema.TimeoutCreate))
 			if err != nil {
-				return nil, fmt.Errorf("waiting for completion (%s): %w", aws.StringValue(output.StackSetId), err)
+				return nil, fmt.Errorf("waiting for completion (%s): %w", aws.ToString(output.StackSetId), err)
 			}
 			return operation, nil
 		},
@@ -325,7 +320,6 @@
 			return false, err
 		},
 	)
->>>>>>> a48f1acf
 
 	if err != nil {
 		var detail string
