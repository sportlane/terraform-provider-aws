--- conflicted
+++ resolved
@@ -24,11 +24,7 @@
 	resourceName := "aws_appsync_resolver.test"
 
 	resource.Test(t, resource.TestCase{
-<<<<<<< HEAD
-		PreCheck:                 func() { acctest.PreCheck(ctx, t); acctest.PreCheckPartitionHasService(appsync.EndpointsID, t) },
-=======
-		PreCheck:                 func() { acctest.PreCheck(t); acctest.PreCheckPartitionHasService(t, appsync.EndpointsID) },
->>>>>>> 78d002fe
+		PreCheck:                 func() { acctest.PreCheck(ctx, t); acctest.PreCheckPartitionHasService(t, appsync.EndpointsID) },
 		ErrorCheck:               acctest.ErrorCheck(t, appsync.EndpointsID),
 		ProtoV5ProviderFactories: acctest.ProtoV5ProviderFactories,
 		CheckDestroy:             testAccCheckResolverDestroy(ctx),
@@ -61,11 +57,7 @@
 	resourceName := "aws_appsync_resolver.test"
 
 	resource.Test(t, resource.TestCase{
-<<<<<<< HEAD
-		PreCheck:                 func() { acctest.PreCheck(ctx, t); acctest.PreCheckPartitionHasService(appsync.EndpointsID, t) },
-=======
-		PreCheck:                 func() { acctest.PreCheck(t); acctest.PreCheckPartitionHasService(t, appsync.EndpointsID) },
->>>>>>> 78d002fe
+		PreCheck:                 func() { acctest.PreCheck(ctx, t); acctest.PreCheckPartitionHasService(t, appsync.EndpointsID) },
 		ErrorCheck:               acctest.ErrorCheck(t, appsync.EndpointsID),
 		ProtoV5ProviderFactories: acctest.ProtoV5ProviderFactories,
 		CheckDestroy:             testAccCheckResolverDestroy(ctx),
@@ -95,11 +87,7 @@
 	resourceName := "aws_appsync_resolver.test"
 
 	resource.Test(t, resource.TestCase{
-<<<<<<< HEAD
-		PreCheck:                 func() { acctest.PreCheck(ctx, t); acctest.PreCheckPartitionHasService(appsync.EndpointsID, t) },
-=======
-		PreCheck:                 func() { acctest.PreCheck(t); acctest.PreCheckPartitionHasService(t, appsync.EndpointsID) },
->>>>>>> 78d002fe
+		PreCheck:                 func() { acctest.PreCheck(ctx, t); acctest.PreCheckPartitionHasService(t, appsync.EndpointsID) },
 		ErrorCheck:               acctest.ErrorCheck(t, appsync.EndpointsID),
 		ProtoV5ProviderFactories: acctest.ProtoV5ProviderFactories,
 		CheckDestroy:             testAccCheckResolverDestroy(ctx),
@@ -131,11 +119,7 @@
 	resourceName := "aws_appsync_resolver.test"
 
 	resource.Test(t, resource.TestCase{
-<<<<<<< HEAD
-		PreCheck:                 func() { acctest.PreCheck(ctx, t); acctest.PreCheckPartitionHasService(appsync.EndpointsID, t) },
-=======
-		PreCheck:                 func() { acctest.PreCheck(t); acctest.PreCheckPartitionHasService(t, appsync.EndpointsID) },
->>>>>>> 78d002fe
+		PreCheck:                 func() { acctest.PreCheck(ctx, t); acctest.PreCheckPartitionHasService(t, appsync.EndpointsID) },
 		ErrorCheck:               acctest.ErrorCheck(t, appsync.EndpointsID),
 		ProtoV5ProviderFactories: acctest.ProtoV5ProviderFactories,
 		CheckDestroy:             testAccCheckResolverDestroy(ctx),
@@ -160,11 +144,7 @@
 	resourceName := "aws_appsync_resolver.test"
 
 	resource.Test(t, resource.TestCase{
-<<<<<<< HEAD
-		PreCheck:                 func() { acctest.PreCheck(ctx, t); acctest.PreCheckPartitionHasService(appsync.EndpointsID, t) },
-=======
-		PreCheck:                 func() { acctest.PreCheck(t); acctest.PreCheckPartitionHasService(t, appsync.EndpointsID) },
->>>>>>> 78d002fe
+		PreCheck:                 func() { acctest.PreCheck(ctx, t); acctest.PreCheckPartitionHasService(t, appsync.EndpointsID) },
 		ErrorCheck:               acctest.ErrorCheck(t, appsync.EndpointsID),
 		ProtoV5ProviderFactories: acctest.ProtoV5ProviderFactories,
 		CheckDestroy:             testAccCheckResolverDestroy(ctx),
@@ -199,11 +179,7 @@
 	resourceName := "aws_appsync_resolver.test"
 
 	resource.Test(t, resource.TestCase{
-<<<<<<< HEAD
-		PreCheck:                 func() { acctest.PreCheck(ctx, t); acctest.PreCheckPartitionHasService(appsync.EndpointsID, t) },
-=======
-		PreCheck:                 func() { acctest.PreCheck(t); acctest.PreCheckPartitionHasService(t, appsync.EndpointsID) },
->>>>>>> 78d002fe
+		PreCheck:                 func() { acctest.PreCheck(ctx, t); acctest.PreCheckPartitionHasService(t, appsync.EndpointsID) },
 		ErrorCheck:               acctest.ErrorCheck(t, appsync.EndpointsID),
 		ProtoV5ProviderFactories: acctest.ProtoV5ProviderFactories,
 		CheckDestroy:             testAccCheckResolverDestroy(ctx),
@@ -231,11 +207,7 @@
 	resourceName := "aws_appsync_resolver.test"
 
 	resource.Test(t, resource.TestCase{
-<<<<<<< HEAD
-		PreCheck:                 func() { acctest.PreCheck(ctx, t); acctest.PreCheckPartitionHasService(appsync.EndpointsID, t) },
-=======
-		PreCheck:                 func() { acctest.PreCheck(t); acctest.PreCheckPartitionHasService(t, appsync.EndpointsID) },
->>>>>>> 78d002fe
+		PreCheck:                 func() { acctest.PreCheck(ctx, t); acctest.PreCheckPartitionHasService(t, appsync.EndpointsID) },
 		ErrorCheck:               acctest.ErrorCheck(t, appsync.EndpointsID),
 		ProtoV5ProviderFactories: acctest.ProtoV5ProviderFactories,
 		CheckDestroy:             testAccCheckResolverDestroy(ctx),
@@ -270,11 +242,7 @@
 	resourceName := "aws_appsync_resolver.test"
 
 	resource.Test(t, resource.TestCase{
-<<<<<<< HEAD
-		PreCheck:                 func() { acctest.PreCheck(ctx, t); acctest.PreCheckPartitionHasService(appsync.EndpointsID, t) },
-=======
-		PreCheck:                 func() { acctest.PreCheck(t); acctest.PreCheckPartitionHasService(t, appsync.EndpointsID) },
->>>>>>> 78d002fe
+		PreCheck:                 func() { acctest.PreCheck(ctx, t); acctest.PreCheckPartitionHasService(t, appsync.EndpointsID) },
 		ErrorCheck:               acctest.ErrorCheck(t, appsync.EndpointsID),
 		ProtoV5ProviderFactories: acctest.ProtoV5ProviderFactories,
 		CheckDestroy:             testAccCheckResolverDestroy(ctx),
@@ -309,11 +277,7 @@
 	resourceName := "aws_appsync_resolver.test"
 
 	resource.Test(t, resource.TestCase{
-<<<<<<< HEAD
-		PreCheck:                 func() { acctest.PreCheck(ctx, t); acctest.PreCheckPartitionHasService(appsync.EndpointsID, t) },
-=======
-		PreCheck:                 func() { acctest.PreCheck(t); acctest.PreCheckPartitionHasService(t, appsync.EndpointsID) },
->>>>>>> 78d002fe
+		PreCheck:                 func() { acctest.PreCheck(ctx, t); acctest.PreCheckPartitionHasService(t, appsync.EndpointsID) },
 		ErrorCheck:               acctest.ErrorCheck(t, appsync.EndpointsID),
 		ProtoV5ProviderFactories: acctest.ProtoV5ProviderFactories,
 		CheckDestroy:             testAccCheckResolverDestroy(ctx),
@@ -344,11 +308,7 @@
 	resourceName := "aws_appsync_resolver.test"
 
 	resource.Test(t, resource.TestCase{
-<<<<<<< HEAD
-		PreCheck:                 func() { acctest.PreCheck(ctx, t); acctest.PreCheckPartitionHasService(appsync.EndpointsID, t) },
-=======
-		PreCheck:                 func() { acctest.PreCheck(t); acctest.PreCheckPartitionHasService(t, appsync.EndpointsID) },
->>>>>>> 78d002fe
+		PreCheck:                 func() { acctest.PreCheck(ctx, t); acctest.PreCheckPartitionHasService(t, appsync.EndpointsID) },
 		ErrorCheck:               acctest.ErrorCheck(t, appsync.EndpointsID),
 		ProtoV5ProviderFactories: acctest.ProtoV5ProviderFactories,
 		CheckDestroy:             testAccCheckResolverDestroy(ctx),
@@ -377,11 +337,7 @@
 	resourceName := "aws_appsync_resolver.test"
 
 	resource.Test(t, resource.TestCase{
-<<<<<<< HEAD
-		PreCheck:                 func() { acctest.PreCheck(ctx, t); acctest.PreCheckPartitionHasService(appsync.EndpointsID, t) },
-=======
-		PreCheck:                 func() { acctest.PreCheck(t); acctest.PreCheckPartitionHasService(t, appsync.EndpointsID) },
->>>>>>> 78d002fe
+		PreCheck:                 func() { acctest.PreCheck(ctx, t); acctest.PreCheckPartitionHasService(t, appsync.EndpointsID) },
 		ErrorCheck:               acctest.ErrorCheck(t, appsync.EndpointsID),
 		ProtoV5ProviderFactories: acctest.ProtoV5ProviderFactories,
 		CheckDestroy:             testAccCheckResolverDestroy(ctx),
