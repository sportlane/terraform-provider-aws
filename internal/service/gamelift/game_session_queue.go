package gamelift

import (
	"context"
	"log"

	"github.com/aws/aws-sdk-go/aws"
	"github.com/aws/aws-sdk-go/service/gamelift"
	"github.com/hashicorp/aws-sdk-go-base/v2/awsv1shim/v2/tfawserr"
	"github.com/hashicorp/terraform-plugin-sdk/v2/diag"
	"github.com/hashicorp/terraform-plugin-sdk/v2/helper/schema"
	"github.com/hashicorp/terraform-plugin-sdk/v2/helper/validation"
	"github.com/hashicorp/terraform-provider-aws/internal/conns"
	"github.com/hashicorp/terraform-provider-aws/internal/errs/sdkdiag"
	tftags "github.com/hashicorp/terraform-provider-aws/internal/tags"
	"github.com/hashicorp/terraform-provider-aws/internal/verify"
	"github.com/hashicorp/terraform-provider-aws/names"
)

// @SDKResource("aws_gamelift_game_session_queue", name="Game Session Queue")
// @Tags(identifierAttribute="arn")
func ResourceGameSessionQueue() *schema.Resource {
	return &schema.Resource{
		CreateWithoutTimeout: resourceGameSessionQueueCreate,
		ReadWithoutTimeout:   resourceGameSessionQueueRead,
		UpdateWithoutTimeout: resourceGameSessionQueueUpdate,
		DeleteWithoutTimeout: resourceGameSessionQueueDelete,
		Importer: &schema.ResourceImporter{
			StateContext: schema.ImportStatePassthroughContext,
		},

		Schema: map[string]*schema.Schema{
			"arn": {
				Type:     schema.TypeString,
				Computed: true,
			},
			"destinations": {
				Type:     schema.TypeList,
				Optional: true,
				Elem:     &schema.Schema{Type: schema.TypeString},
			},
			"name": {
				Type:         schema.TypeString,
				Required:     true,
				ForceNew:     true,
				ValidateFunc: validation.StringLenBetween(1, 128),
			},
			"notification_target": {
				Type:         schema.TypeString,
				Optional:     true,
				ValidateFunc: verify.ValidARN,
			},
			"custom_event_data": {
				Type:         schema.TypeString,
				Optional:     true,
				ValidateFunc: validation.StringLenBetween(0, 256),
			},
			"player_latency_policy": {
				Type:     schema.TypeList,
				Optional: true,
				Elem: &schema.Resource{
					Schema: map[string]*schema.Schema{
						"maximum_individual_player_latency_milliseconds": {
							Type:         schema.TypeInt,
							Required:     true,
							ValidateFunc: validation.IntAtLeast(0),
						},
						"policy_duration_seconds": {
							Type:         schema.TypeInt,
							Optional:     true,
							ValidateFunc: validation.IntAtLeast(0),
						},
					},
				},
			},
			names.AttrTags:    tftags.TagsSchema(),
			names.AttrTagsAll: tftags.TagsSchemaComputed(),
			"timeout_in_seconds": {
				Type:         schema.TypeInt,
				Optional:     true,
				ValidateFunc: validation.IntBetween(10, 600),
			},
		},

		CustomizeDiff: verify.SetTagsDiff,
	}
}

func resourceGameSessionQueueCreate(ctx context.Context, d *schema.ResourceData, meta interface{}) diag.Diagnostics {
	var diags diag.Diagnostics
	conn := meta.(*conns.AWSClient).GameLiftConn()

	input := gamelift.CreateGameSessionQueueInput{
		Name:                  aws.String(d.Get("name").(string)),
		Destinations:          expandGameSessionQueueDestinations(d.Get("destinations").([]interface{})),
		PlayerLatencyPolicies: expandGameSessionPlayerLatencyPolicies(d.Get("player_latency_policy").([]interface{})),
		TimeoutInSeconds:      aws.Int64(int64(d.Get("timeout_in_seconds").(int))),
		Tags:                  GetTagsIn(ctx),
	}

	if v, ok := d.GetOk("notification_target"); ok {
		input.NotificationTarget = aws.String(v.(string))
	}

	if v, ok := d.GetOk("custom_event_data"); ok {
		input.CustomEventData = aws.String(v.(string))
	}

	log.Printf("[INFO] Creating GameLift Session Queue: %s", input)
	out, err := conn.CreateGameSessionQueueWithContext(ctx, &input)
	if err != nil {
		return sdkdiag.AppendErrorf(diags, "creating GameLift Game Session Queue: %s", err)
	}

	d.SetId(aws.StringValue(out.GameSessionQueue.Name))

	return append(diags, resourceGameSessionQueueRead(ctx, d, meta)...)
}

func resourceGameSessionQueueRead(ctx context.Context, d *schema.ResourceData, meta interface{}) diag.Diagnostics {
	var diags diag.Diagnostics
	conn := meta.(*conns.AWSClient).GameLiftConn()

	log.Printf("[INFO] Describing GameLift Session Queues: %s", d.Id())
	limit := int64(1)
	out, err := conn.DescribeGameSessionQueuesWithContext(ctx, &gamelift.DescribeGameSessionQueuesInput{
		Names: aws.StringSlice([]string{d.Id()}),
		Limit: &limit,
	})
	if err != nil {
		if tfawserr.ErrCodeEquals(err, gamelift.ErrCodeNotFoundException) {
			log.Printf("[WARN] GameLift Session Queues (%s) not found, removing from state", d.Id())
			d.SetId("")
			return diags
		}
		return sdkdiag.AppendErrorf(diags, "reading GameLift Game Session Queue (%s): %s", d.Id(), err)
	}
	sessionQueues := out.GameSessionQueues

	if len(sessionQueues) < 1 {
		log.Printf("[WARN] GameLift Session Queue (%s) not found, removing from state", d.Id())
		d.SetId("")
		return diags
	}
	if len(sessionQueues) != 1 {
		return sdkdiag.AppendErrorf(diags, "expected exactly 1 GameLift Session Queues, found %d under %q",
			len(sessionQueues), d.Id())
	}
	sessionQueue := sessionQueues[0]

	arn := aws.StringValue(sessionQueue.GameSessionQueueArn)
	d.Set("arn", arn)
	d.Set("name", sessionQueue.Name)
	d.Set("notification_target", sessionQueue.NotificationTarget)
	d.Set("custom_event_data", sessionQueue.CustomEventData)
	d.Set("timeout_in_seconds", sessionQueue.TimeoutInSeconds)
	if err := d.Set("destinations", flattenGameSessionQueueDestinations(sessionQueue.Destinations)); err != nil {
		return sdkdiag.AppendErrorf(diags, "setting destinations: %s", err)
	}
	if err := d.Set("player_latency_policy", flattenPlayerLatencyPolicies(sessionQueue.PlayerLatencyPolicies)); err != nil {
		return sdkdiag.AppendErrorf(diags, "setting player_latency_policy: %s", err)
	}

	return diags
}

func resourceGameSessionQueueUpdate(ctx context.Context, d *schema.ResourceData, meta interface{}) diag.Diagnostics {
	var diags diag.Diagnostics
	conn := meta.(*conns.AWSClient).GameLiftConn()

	log.Printf("[INFO] Updating GameLift Session Queue: %s", d.Id())

	input := gamelift.UpdateGameSessionQueueInput{
		Name:                  aws.String(d.Id()),
		Destinations:          expandGameSessionQueueDestinations(d.Get("destinations").([]interface{})),
		PlayerLatencyPolicies: expandGameSessionPlayerLatencyPolicies(d.Get("player_latency_policy").([]interface{})),
		TimeoutInSeconds:      aws.Int64(int64(d.Get("timeout_in_seconds").(int))),
	}

	if v, ok := d.GetOk("notification_target"); ok {
		input.NotificationTarget = aws.String(v.(string))
	}

	_, err := conn.UpdateGameSessionQueueWithContext(ctx, &input)
	if err != nil {
		return sdkdiag.AppendErrorf(diags, "updating GameLift Game Session Queue (%s): %s", d.Id(), err)
	}

	return append(diags, resourceGameSessionQueueRead(ctx, d, meta)...)
}

func resourceGameSessionQueueDelete(ctx context.Context, d *schema.ResourceData, meta interface{}) diag.Diagnostics {
	var diags diag.Diagnostics
	conn := meta.(*conns.AWSClient).GameLiftConn()
	log.Printf("[INFO] Deleting GameLift Session Queue: %s", d.Id())
	_, err := conn.DeleteGameSessionQueueWithContext(ctx, &gamelift.DeleteGameSessionQueueInput{
		Name: aws.String(d.Id()),
	})
	if tfawserr.ErrCodeEquals(err, gamelift.ErrCodeNotFoundException) {
		return diags
	}
	if err != nil {
		return sdkdiag.AppendErrorf(diags, "deleting GameLift Game Session Queue (%s): %s", d.Id(), err)
	}

	return diags
}

func flattenGameSessionQueueDestinations(destinations []*gamelift.GameSessionQueueDestination) []interface{} {
	l := make([]interface{}, 0)

	for _, destination := range destinations {
		if destination == nil {
			continue
		}
		l = append(l, aws.StringValue(destination.DestinationArn))
	}

	return l
}

func flattenPlayerLatencyPolicies(playerLatencyPolicies []*gamelift.PlayerLatencyPolicy) []interface{} {
	l := make([]interface{}, 0)
	for _, policy := range playerLatencyPolicies {
		m := map[string]interface{}{
			"maximum_individual_player_latency_milliseconds": aws.Int64Value(policy.MaximumIndividualPlayerLatencyMilliseconds),
			"policy_duration_seconds":                        aws.Int64Value(policy.PolicyDurationSeconds),
		}
		l = append(l, m)
	}
	return l
}

<<<<<<< HEAD
func resourceGameSessionQueueUpdate(d *schema.ResourceData, meta interface{}) error {
	conn := meta.(*conns.AWSClient).GameLiftConn

	log.Printf("[INFO] Updating GameLift Session Queue: %s", d.Id())

	input := gamelift.UpdateGameSessionQueueInput{
		Name:                  aws.String(d.Id()),
		Destinations:          expandGameSessionQueueDestinations(d.Get("destinations").([]interface{})),
		PlayerLatencyPolicies: expandGameSessionPlayerLatencyPolicies(d.Get("player_latency_policy").([]interface{})),
		TimeoutInSeconds:      aws.Int64(int64(d.Get("timeout_in_seconds").(int))),
	}

	if v, ok := d.GetOk("notification_target"); ok {
		input.NotificationTarget = aws.String(v.(string))
	}

	if v, ok := d.GetOk("custom_event_data"); ok {
		input.CustomEventData = aws.String(v.(string))
	}

	_, err := conn.UpdateGameSessionQueue(&input)
	if err != nil {
		return fmt.Errorf("error updating GameLift Game Session Queue (%s): %s", d.Id(), err)
	}

	arn := d.Get("arn").(string)
	if d.HasChange("tags_all") {
		o, n := d.GetChange("tags_all")

		if err := UpdateTags(conn, arn, o, n); err != nil {
			return fmt.Errorf("error updating Game Lift Session Queue (%s) tags: %s", arn, err)
		}
	}

	return resourceGameSessionQueueRead(d, meta)
}

func resourceGameSessionQueueDelete(d *schema.ResourceData, meta interface{}) error {
	conn := meta.(*conns.AWSClient).GameLiftConn
	log.Printf("[INFO] Deleting GameLift Session Queue: %s", d.Id())
	_, err := conn.DeleteGameSessionQueue(&gamelift.DeleteGameSessionQueueInput{
		Name: aws.String(d.Id()),
	})
	if tfawserr.ErrCodeEquals(err, gamelift.ErrCodeNotFoundException) {
		return nil
	}
	if err != nil {
		return fmt.Errorf("error deleting GameLift Game Session Queue (%s): %s", d.Id(), err)
	}

	return nil
}

=======
>>>>>>> a59ffd87
func expandGameSessionQueueDestinations(destinationsMap []interface{}) []*gamelift.GameSessionQueueDestination {
	if len(destinationsMap) < 1 {
		return nil
	}
	var destinations []*gamelift.GameSessionQueueDestination
	for _, destination := range destinationsMap {
		destinations = append(
			destinations,
			&gamelift.GameSessionQueueDestination{
				DestinationArn: aws.String(destination.(string)),
			})
	}
	return destinations
}

func expandGameSessionPlayerLatencyPolicies(destinationsPlayerLatencyPolicyMap []interface{}) []*gamelift.PlayerLatencyPolicy {
	if len(destinationsPlayerLatencyPolicyMap) < 1 {
		return nil
	}
	var playerLatencyPolicies []*gamelift.PlayerLatencyPolicy
	for _, playerLatencyPolicy := range destinationsPlayerLatencyPolicyMap {
		item := playerLatencyPolicy.(map[string]interface{})
		playerLatencyPolicies = append(
			playerLatencyPolicies,
			&gamelift.PlayerLatencyPolicy{
				MaximumIndividualPlayerLatencyMilliseconds: aws.Int64(int64(item["maximum_individual_player_latency_milliseconds"].(int))),
				PolicyDurationSeconds:                      aws.Int64(int64(item["policy_duration_seconds"].(int))),
			})
	}
	return playerLatencyPolicies
}<|MERGE_RESOLUTION|>--- conflicted
+++ resolved
@@ -25,6 +25,7 @@
 		ReadWithoutTimeout:   resourceGameSessionQueueRead,
 		UpdateWithoutTimeout: resourceGameSessionQueueUpdate,
 		DeleteWithoutTimeout: resourceGameSessionQueueDelete,
+
 		Importer: &schema.ResourceImporter{
 			StateContext: schema.ImportStatePassthroughContext,
 		},
@@ -33,6 +34,11 @@
 			"arn": {
 				Type:     schema.TypeString,
 				Computed: true,
+			},
+			"custom_event_data": {
+				Type:         schema.TypeString,
+				Optional:     true,
+				ValidateFunc: validation.StringLenBetween(0, 256),
 			},
 			"destinations": {
 				Type:     schema.TypeList,
@@ -49,11 +55,6 @@
 				Type:         schema.TypeString,
 				Optional:     true,
 				ValidateFunc: verify.ValidARN,
-			},
-			"custom_event_data": {
-				Type:         schema.TypeString,
-				Optional:     true,
-				ValidateFunc: validation.StringLenBetween(0, 256),
 			},
 			"player_latency_policy": {
 				Type:     schema.TypeList,
@@ -90,29 +91,30 @@
 	var diags diag.Diagnostics
 	conn := meta.(*conns.AWSClient).GameLiftConn()
 
-	input := gamelift.CreateGameSessionQueueInput{
-		Name:                  aws.String(d.Get("name").(string)),
+	name := d.Get("name").(string)
+	input := &gamelift.CreateGameSessionQueueInput{
+		Name:                  aws.String(name),
 		Destinations:          expandGameSessionQueueDestinations(d.Get("destinations").([]interface{})),
 		PlayerLatencyPolicies: expandGameSessionPlayerLatencyPolicies(d.Get("player_latency_policy").([]interface{})),
 		TimeoutInSeconds:      aws.Int64(int64(d.Get("timeout_in_seconds").(int))),
 		Tags:                  GetTagsIn(ctx),
 	}
 
+	if v, ok := d.GetOk("custom_event_data"); ok {
+		input.CustomEventData = aws.String(v.(string))
+	}
+
 	if v, ok := d.GetOk("notification_target"); ok {
 		input.NotificationTarget = aws.String(v.(string))
 	}
 
-	if v, ok := d.GetOk("custom_event_data"); ok {
-		input.CustomEventData = aws.String(v.(string))
-	}
-
-	log.Printf("[INFO] Creating GameLift Session Queue: %s", input)
-	out, err := conn.CreateGameSessionQueueWithContext(ctx, &input)
+	output, err := conn.CreateGameSessionQueueWithContext(ctx, input)
+
 	if err != nil {
-		return sdkdiag.AppendErrorf(diags, "creating GameLift Game Session Queue: %s", err)
-	}
-
-	d.SetId(aws.StringValue(out.GameSessionQueue.Name))
+		return sdkdiag.AppendErrorf(diags, "creating GameLift Game Session Queue (%s): %s", name, err)
+	}
+
+	d.SetId(aws.StringValue(output.GameSessionQueue.Name))
 
 	return append(diags, resourceGameSessionQueueRead(ctx, d, meta)...)
 }
@@ -150,9 +152,9 @@
 
 	arn := aws.StringValue(sessionQueue.GameSessionQueueArn)
 	d.Set("arn", arn)
+	d.Set("custom_event_data", sessionQueue.CustomEventData)
 	d.Set("name", sessionQueue.Name)
 	d.Set("notification_target", sessionQueue.NotificationTarget)
-	d.Set("custom_event_data", sessionQueue.CustomEventData)
 	d.Set("timeout_in_seconds", sessionQueue.TimeoutInSeconds)
 	if err := d.Set("destinations", flattenGameSessionQueueDestinations(sessionQueue.Destinations)); err != nil {
 		return sdkdiag.AppendErrorf(diags, "setting destinations: %s", err)
@@ -168,22 +170,27 @@
 	var diags diag.Diagnostics
 	conn := meta.(*conns.AWSClient).GameLiftConn()
 
-	log.Printf("[INFO] Updating GameLift Session Queue: %s", d.Id())
-
-	input := gamelift.UpdateGameSessionQueueInput{
-		Name:                  aws.String(d.Id()),
-		Destinations:          expandGameSessionQueueDestinations(d.Get("destinations").([]interface{})),
-		PlayerLatencyPolicies: expandGameSessionPlayerLatencyPolicies(d.Get("player_latency_policy").([]interface{})),
-		TimeoutInSeconds:      aws.Int64(int64(d.Get("timeout_in_seconds").(int))),
-	}
-
-	if v, ok := d.GetOk("notification_target"); ok {
-		input.NotificationTarget = aws.String(v.(string))
-	}
-
-	_, err := conn.UpdateGameSessionQueueWithContext(ctx, &input)
-	if err != nil {
-		return sdkdiag.AppendErrorf(diags, "updating GameLift Game Session Queue (%s): %s", d.Id(), err)
+	if d.HasChangesExcept("tags", "tags_all") {
+		input := &gamelift.UpdateGameSessionQueueInput{
+			Name:                  aws.String(d.Id()),
+			Destinations:          expandGameSessionQueueDestinations(d.Get("destinations").([]interface{})),
+			PlayerLatencyPolicies: expandGameSessionPlayerLatencyPolicies(d.Get("player_latency_policy").([]interface{})),
+			TimeoutInSeconds:      aws.Int64(int64(d.Get("timeout_in_seconds").(int))),
+		}
+
+		if v, ok := d.GetOk("custom_event_data"); ok {
+			input.CustomEventData = aws.String(v.(string))
+		}
+
+		if v, ok := d.GetOk("notification_target"); ok {
+			input.NotificationTarget = aws.String(v.(string))
+		}
+
+		_, err := conn.UpdateGameSessionQueueWithContext(ctx, input)
+
+		if err != nil {
+			return sdkdiag.AppendErrorf(diags, "updating GameLift Game Session Queue (%s): %s", d.Id(), err)
+		}
 	}
 
 	return append(diags, resourceGameSessionQueueRead(ctx, d, meta)...)
@@ -192,13 +199,16 @@
 func resourceGameSessionQueueDelete(ctx context.Context, d *schema.ResourceData, meta interface{}) diag.Diagnostics {
 	var diags diag.Diagnostics
 	conn := meta.(*conns.AWSClient).GameLiftConn()
+
 	log.Printf("[INFO] Deleting GameLift Session Queue: %s", d.Id())
 	_, err := conn.DeleteGameSessionQueueWithContext(ctx, &gamelift.DeleteGameSessionQueueInput{
 		Name: aws.String(d.Id()),
 	})
+
 	if tfawserr.ErrCodeEquals(err, gamelift.ErrCodeNotFoundException) {
 		return diags
 	}
+
 	if err != nil {
 		return sdkdiag.AppendErrorf(diags, "deleting GameLift Game Session Queue (%s): %s", d.Id(), err)
 	}
@@ -231,62 +241,6 @@
 	return l
 }
 
-<<<<<<< HEAD
-func resourceGameSessionQueueUpdate(d *schema.ResourceData, meta interface{}) error {
-	conn := meta.(*conns.AWSClient).GameLiftConn
-
-	log.Printf("[INFO] Updating GameLift Session Queue: %s", d.Id())
-
-	input := gamelift.UpdateGameSessionQueueInput{
-		Name:                  aws.String(d.Id()),
-		Destinations:          expandGameSessionQueueDestinations(d.Get("destinations").([]interface{})),
-		PlayerLatencyPolicies: expandGameSessionPlayerLatencyPolicies(d.Get("player_latency_policy").([]interface{})),
-		TimeoutInSeconds:      aws.Int64(int64(d.Get("timeout_in_seconds").(int))),
-	}
-
-	if v, ok := d.GetOk("notification_target"); ok {
-		input.NotificationTarget = aws.String(v.(string))
-	}
-
-	if v, ok := d.GetOk("custom_event_data"); ok {
-		input.CustomEventData = aws.String(v.(string))
-	}
-
-	_, err := conn.UpdateGameSessionQueue(&input)
-	if err != nil {
-		return fmt.Errorf("error updating GameLift Game Session Queue (%s): %s", d.Id(), err)
-	}
-
-	arn := d.Get("arn").(string)
-	if d.HasChange("tags_all") {
-		o, n := d.GetChange("tags_all")
-
-		if err := UpdateTags(conn, arn, o, n); err != nil {
-			return fmt.Errorf("error updating Game Lift Session Queue (%s) tags: %s", arn, err)
-		}
-	}
-
-	return resourceGameSessionQueueRead(d, meta)
-}
-
-func resourceGameSessionQueueDelete(d *schema.ResourceData, meta interface{}) error {
-	conn := meta.(*conns.AWSClient).GameLiftConn
-	log.Printf("[INFO] Deleting GameLift Session Queue: %s", d.Id())
-	_, err := conn.DeleteGameSessionQueue(&gamelift.DeleteGameSessionQueueInput{
-		Name: aws.String(d.Id()),
-	})
-	if tfawserr.ErrCodeEquals(err, gamelift.ErrCodeNotFoundException) {
-		return nil
-	}
-	if err != nil {
-		return fmt.Errorf("error deleting GameLift Game Session Queue (%s): %s", d.Id(), err)
-	}
-
-	return nil
-}
-
-=======
->>>>>>> a59ffd87
 func expandGameSessionQueueDestinations(destinationsMap []interface{}) []*gamelift.GameSessionQueueDestination {
 	if len(destinationsMap) < 1 {
 		return nil
