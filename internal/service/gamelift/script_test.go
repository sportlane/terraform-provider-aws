--- conflicted
+++ resolved
@@ -28,13 +28,8 @@
 
 	resource.ParallelTest(t, resource.TestCase{
 		PreCheck: func() {
-<<<<<<< HEAD
 			acctest.PreCheck(ctx, t)
-			acctest.PreCheckPartitionHasService(gamelift.EndpointsID, t)
-=======
-			acctest.PreCheck(t)
 			acctest.PreCheckPartitionHasService(t, gamelift.EndpointsID)
->>>>>>> 78d002fe
 			testAccPreCheck(ctx, t)
 		},
 		ErrorCheck:               acctest.ErrorCheck(t, gamelift.EndpointsID),
@@ -82,13 +77,8 @@
 
 	resource.ParallelTest(t, resource.TestCase{
 		PreCheck: func() {
-<<<<<<< HEAD
 			acctest.PreCheck(ctx, t)
-			acctest.PreCheckPartitionHasService(gamelift.EndpointsID, t)
-=======
-			acctest.PreCheck(t)
 			acctest.PreCheckPartitionHasService(t, gamelift.EndpointsID)
->>>>>>> 78d002fe
 			testAccPreCheck(ctx, t)
 		},
 		ErrorCheck:               acctest.ErrorCheck(t, gamelift.EndpointsID),
@@ -139,13 +129,8 @@
 
 	resource.ParallelTest(t, resource.TestCase{
 		PreCheck: func() {
-<<<<<<< HEAD
 			acctest.PreCheck(ctx, t)
-			acctest.PreCheckPartitionHasService(gamelift.EndpointsID, t)
-=======
-			acctest.PreCheck(t)
 			acctest.PreCheckPartitionHasService(t, gamelift.EndpointsID)
->>>>>>> 78d002fe
 			testAccPreCheck(ctx, t)
 		},
 		ErrorCheck:               acctest.ErrorCheck(t, gamelift.EndpointsID),
