package qldb_test

import (
	"fmt"
	"testing"

	"github.com/aws/aws-sdk-go/service/qldb"
	sdkacctest "github.com/hashicorp/terraform-plugin-sdk/v2/helper/acctest"
	"github.com/hashicorp/terraform-plugin-sdk/v2/helper/resource"
	"github.com/hashicorp/terraform-provider-aws/internal/acctest"
)

func TestAccQLDBLedgerDataSource_basic(t *testing.T) {
	ctx := acctest.Context(t)
	rName := sdkacctest.RandomWithPrefix(acctest.ResourcePrefix)
	resourceName := "aws_qldb_ledger.test"
	datasourceName := "data.aws_qldb_ledger.test"

	resource.ParallelTest(t, resource.TestCase{
<<<<<<< HEAD
		PreCheck:                 func() { acctest.PreCheck(ctx, t); acctest.PreCheckPartitionHasService(qldb.EndpointsID, t) },
=======
		PreCheck:                 func() { acctest.PreCheck(t); acctest.PreCheckPartitionHasService(t, qldb.EndpointsID) },
>>>>>>> 78d002fe
		ErrorCheck:               acctest.ErrorCheck(t, qldb.EndpointsID),
		ProtoV5ProviderFactories: acctest.ProtoV5ProviderFactories,
		Steps: []resource.TestStep{
			{
				Config: testAccLedgerDataSourceConfig_basic(rName),
				Check: resource.ComposeTestCheckFunc(
					resource.TestCheckResourceAttrPair(datasourceName, "arn", resourceName, "arn"),
					resource.TestCheckResourceAttrPair(datasourceName, "deletion_protection", resourceName, "deletion_protection"),
					resource.TestCheckResourceAttrPair(datasourceName, "kms_key", resourceName, "kms_key"),
					resource.TestCheckResourceAttrPair(datasourceName, "name", resourceName, "name"),
					resource.TestCheckResourceAttrPair(datasourceName, "permissions_mode", resourceName, "permissions_mode"),
					resource.TestCheckResourceAttrPair(datasourceName, "tags.%", resourceName, "tags.%"),
				),
			},
		},
	})
}

func testAccLedgerDataSourceConfig_basic(rName string) string {
	return fmt.Sprintf(`
resource "aws_qldb_ledger" "test" {
  name                = %[1]q
  permissions_mode    = "STANDARD"
  deletion_protection = false

  tags = {
    Env = "test"
  }
}

data "aws_qldb_ledger" "test" {
  name = aws_qldb_ledger.test.id
}
`, rName)
}<|MERGE_RESOLUTION|>--- conflicted
+++ resolved
@@ -17,11 +17,7 @@
 	datasourceName := "data.aws_qldb_ledger.test"
 
 	resource.ParallelTest(t, resource.TestCase{
-<<<<<<< HEAD
-		PreCheck:                 func() { acctest.PreCheck(ctx, t); acctest.PreCheckPartitionHasService(qldb.EndpointsID, t) },
-=======
-		PreCheck:                 func() { acctest.PreCheck(t); acctest.PreCheckPartitionHasService(t, qldb.EndpointsID) },
->>>>>>> 78d002fe
+		PreCheck:                 func() { acctest.PreCheck(ctx, t); acctest.PreCheckPartitionHasService(t, qldb.EndpointsID) },
 		ErrorCheck:               acctest.ErrorCheck(t, qldb.EndpointsID),
 		ProtoV5ProviderFactories: acctest.ProtoV5ProviderFactories,
 		Steps: []resource.TestStep{
